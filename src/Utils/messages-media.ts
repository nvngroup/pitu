--- conflicted
+++ resolved
@@ -10,12 +10,7 @@
 import { URL } from 'url'
 import { join } from 'path'
 import { once } from 'events'
-<<<<<<< HEAD
-import got, { Options, Response } from 'got'
-import { MessageType, WAMessageContent, WAProto, WAGenericMediaMessage, WAMediaUpload, MediaType, DownloadableMessage, WAMediaUploadFunction, MediaConnInfo, CommonSocketConfig } from '../Types'
-=======
 import { MessageType, WAMessageContent, WAProto, WAGenericMediaMessage, WAMediaUpload, MediaType, DownloadableMessage } from '../Types'
->>>>>>> 38a44be0
 import { generateMessageID } from './generics'
 import { hkdf } from './crypto'
 import { DEFAULT_ORIGIN, MEDIA_PATH_MAP } from '../Defaults'
