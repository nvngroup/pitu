--- conflicted
+++ resolved
@@ -9,7 +9,6 @@
 import { createSignalIdentity } from './signal'
 
 const getUserAgent = (config: SocketConfig): proto.ClientPayload.IUserAgent => {
-<<<<<<< HEAD
 	const osVersion = config.mobile ? '15.3.1' : '0.1'
 	const version = config.mobile ? [2, 24, 6] : config.version
 	const device = config.mobile ? 'iPhone_7' : 'Desktop'
@@ -17,8 +16,6 @@
 	const platform = config.mobile ? proto.ClientPayload.UserAgent.Platform.IOS : proto.ClientPayload.UserAgent.Platform.WEB
 	const phoneId = config.mobile ? { phoneId: config.auth.creds.phoneId } : {}
 
-=======
->>>>>>> 5f232ee9
 	return {
 		appVersion: {
 			primary: version[0],
@@ -34,14 +31,7 @@
 		device,
 		osBuildNumber: osVersion,
 		localeLanguageIso6391: 'en',
-<<<<<<< HEAD
-		localeCountryIso31661Alpha2: 'US',
-		...phoneId
-=======
-		mnc: '000',
-		mcc: '000',
-		localeCountryIso31661Alpha2: config.countryCode,
->>>>>>> 5f232ee9
+		localeCountryIso31661Alpha2: 'US'
 	}
 }
 
