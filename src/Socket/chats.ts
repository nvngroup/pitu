import { Boom } from '@hapi/boom'
import NodeCache from 'node-cache'
import { proto } from '../../WAProto'
import { DEFAULT_CACHE_TTLS, PROCESSABLE_HISTORY_TYPES } from '../Defaults'
<<<<<<< HEAD
import { ALL_WA_PATCH_NAMES, ChatModification, ChatMutation, LTHashState, MessageUpsertType, PresenceData, SocketConfig, WABusinessHoursConfig, WABusinessProfile, WAMediaUpload, WAMessage, WAPatchCreate, WAPatchName, WAPresence, WAPrivacyCallValue, WAPrivacyGroupAddValue, WAPrivacyMessagesValue, WAPrivacyOnlineValue, WAPrivacyValue, WAReadReceiptsValue } from '../Types'
=======
import { ALL_WA_PATCH_NAMES, ChatModification, ChatMutation, LTHashState, MessageUpsertType, PresenceData, SocketConfig, WABusinessHoursConfig, WABusinessProfile, WAMediaUpload, WAMessage, WAPatchCreate, WAPatchName, WAPresence, WAPrivacyCallValue, WAPrivacyGroupAddValue, WAPrivacyOnlineValue, WAPrivacyValue, WAReadReceiptsValue } from '../Types'
>>>>>>> 34cfa920
import { LabelActionBody } from '../Types/Label'
import { chatModificationToAppPatch, ChatMutationMap, decodePatches, decodeSyncdSnapshot, encodeSyncdPatch, extractSyncdPatches, generateProfilePicture, getHistoryMsg, newLTHashState, processSyncAction } from '../Utils'
import { makeMutex } from '../Utils/make-mutex'
import processMessage from '../Utils/process-message'
import { BinaryNode, getBinaryNodeChild, getBinaryNodeChildren, jidNormalizedUser, reduceBinaryNodeToDictionary, S_WHATSAPP_NET } from '../WABinary'
import { makeSocket } from './socket'

const MAX_SYNC_ATTEMPTS = 2

export const makeChatsSocket = (config: SocketConfig) => {
	const {
		logger,
		markOnlineOnConnect,
		fireInitQueries,
		appStateMacVerification,
		shouldIgnoreJid,
		shouldSyncHistoryMessage,
	} = config
	const sock = makeSocket(config)
	const {
		ev,
		ws,
		authState,
		generateMessageTag,
		sendNode,
		query,
		onUnexpectedError,
	} = sock

	let privacySettings: { [_: string]: string } | undefined
	let needToFlushWithAppStateSync = false
	let pendingAppStateSync = false
	/** this mutex ensures that the notifications (receipts, messages etc.) are processed in order */
	const processingMutex = makeMutex()

	const placeholderResendCache = config.placeholderResendCache || new NodeCache({
		stdTTL: DEFAULT_CACHE_TTLS.MSG_RETRY, // 1 hour
		useClones: false
	})

	if(!config.placeholderResendCache) {
		config.placeholderResendCache = placeholderResendCache
	}

	/** helper function to fetch the given app state sync key */
	const getAppStateSyncKey = async(keyId: string) => {
		const { [keyId]: key } = await authState.keys.get('app-state-sync-key', [keyId])
		return key
	}

	const fetchPrivacySettings = async(force = false) => {
		if(!privacySettings || force) {
			const { content } = await query({
				tag: 'iq',
				attrs: {
					xmlns: 'privacy',
					to: S_WHATSAPP_NET,
					type: 'get'
				},
				content: [
					{ tag: 'privacy', attrs: {} }
				]
			})
			privacySettings = reduceBinaryNodeToDictionary(content?.[0] as BinaryNode, 'category')
		}

		return privacySettings
	}

	/** helper function to run a privacy IQ query */
	const privacyQuery = async(name: string, value: string) => {
		await query({
			tag: 'iq',
			attrs: {
				xmlns: 'privacy',
				to: S_WHATSAPP_NET,
				type: 'set'
			},
			content: [{
				tag: 'privacy',
				attrs: {},
				content: [
					{
						tag: 'category',
						attrs: { name, value }
					}
				]
			}]
		})
	}

	const updateMessagesPrivacy = async(value: WAPrivacyMessagesValue) => {
		await privacyQuery('messages', value)
	}

	const updateCallPrivacy = async(value: WAPrivacyCallValue) => {
		await privacyQuery('calladd', value)
	}

	const updateLastSeenPrivacy = async(value: WAPrivacyValue) => {
		await privacyQuery('last', value)
	}

	const updateOnlinePrivacy = async(value: WAPrivacyOnlineValue) => {
		await privacyQuery('online', value)
	}

	const updateProfilePicturePrivacy = async(value: WAPrivacyValue) => {
		await privacyQuery('profile', value)
	}

	const updateStatusPrivacy = async(value: WAPrivacyValue) => {
		await privacyQuery('status', value)
	}

	const updateReadReceiptsPrivacy = async(value: WAReadReceiptsValue) => {
		await privacyQuery('readreceipts', value)
	}

	const updateGroupsAddPrivacy = async(value: WAPrivacyGroupAddValue) => {
		await privacyQuery('groupadd', value)
	}

	const updateDefaultDisappearingMode = async(duration: number) => {
		await query({
			tag: 'iq',
			attrs: {
				xmlns: 'disappearing_mode',
				to: S_WHATSAPP_NET,
				type: 'set'
			},
			content: [{
				tag: 'disappearing_mode',
				attrs: {
					duration: duration.toString()
				}
			}]
		})
	}

	/** helper function to run a generic IQ query */
	const interactiveQuery = async(userNodes: BinaryNode[], queryNode: BinaryNode) => {
		const result = await query({
			tag: 'iq',
			attrs: {
				to: S_WHATSAPP_NET,
				type: 'get',
				xmlns: 'usync',
			},
			content: [
				{
					tag: 'usync',
					attrs: {
						sid: generateMessageTag(),
						mode: 'query',
						last: 'true',
						index: '0',
						context: 'interactive',
					},
					content: [
						{
							tag: 'query',
							attrs: {},
							content: [queryNode]
						},
						{
							tag: 'list',
							attrs: {},
							content: userNodes
						}
					]
				}
			],
		})

		const usyncNode = getBinaryNodeChild(result, 'usync')
		const listNode = getBinaryNodeChild(usyncNode, 'list')
		const users = getBinaryNodeChildren(listNode, 'user')

		return users
	}

	const onWhatsApp = async(...jids: string[]) => {
		const query = { tag: 'contact', attrs: {} }
		const list = jids.map((jid) => {
			// insures only 1 + is there
			const content = `+${jid.replace('+', '')}`

			return {
				tag: 'user',
				attrs: {},
				content: [{
					tag: 'contact',
					attrs: {},
					content,
				}],
			}
		})
		const results = await interactiveQuery(list, query)

		return results.map(user => {
			const contact = getBinaryNodeChild(user, 'contact')
			return { exists: contact?.attrs.type === 'in', jid: user.attrs.jid }
		}).filter(item => item.exists)
	}

	const fetchStatus = async(jid: string) => {
		const [result] = await interactiveQuery(
			[{ tag: 'user', attrs: { jid } }],
			{ tag: 'status', attrs: {} }
		)
		if(result) {
			const status = getBinaryNodeChild(result, 'status')
			return {
				status: status?.content!.toString(),
				setAt: new Date(+(status?.attrs.t || 0) * 1000)
			}
		}
	}

	/** update the profile picture for yourself or a group */
	const updateProfilePicture = async(jid: string, content: WAMediaUpload) => {
		let targetJid
		if(!jid) {
			throw new Boom('Illegal no-jid profile update. Please specify either your ID or the ID of the chat you wish to update')
		}

		if(jidNormalizedUser(jid) !== jidNormalizedUser(authState.creds.me!.id)) {
			targetJid = jidNormalizedUser(jid) // in case it is someone other than us
		}

		const { img } = await generateProfilePicture(content)
		await query({
			tag: 'iq',
			attrs: {
				target: targetJid,
				to: S_WHATSAPP_NET,
				type: 'set',
				xmlns: 'w:profile:picture'
			},
			content: [
				{
					tag: 'picture',
					attrs: { type: 'image' },
					content: img
				}
			]
		})
	}

	/** remove the profile picture for yourself or a group */
	const removeProfilePicture = async(jid: string) => {
		let targetJid
		if(!jid) {
			throw new Boom('Illegal no-jid profile update. Please specify either your ID or the ID of the chat you wish to update')
		}

		if(jidNormalizedUser(jid) !== jidNormalizedUser(authState.creds.me!.id)) {
			targetJid = jidNormalizedUser(jid) // in case it is someone other than us
		}

		await query({
			tag: 'iq',
			attrs: {
				target: targetJid,
				to: S_WHATSAPP_NET,
				type: 'set',
				xmlns: 'w:profile:picture'
			}
		})
	}

	/** update the profile status for yourself */
	const updateProfileStatus = async(status: string) => {
		await query({
			tag: 'iq',
			attrs: {
				to: S_WHATSAPP_NET,
				type: 'set',
				xmlns: 'status'
			},
			content: [
				{
					tag: 'status',
					attrs: {},
					content: Buffer.from(status, 'utf-8')
				}
			]
		})
	}

	const updateProfileName = async(name: string) => {
		await chatModify({ pushNameSetting: name }, '')
	}

	const fetchBlocklist = async() => {
		const result = await query({
			tag: 'iq',
			attrs: {
				xmlns: 'blocklist',
				to: S_WHATSAPP_NET,
				type: 'get'
			}
		})

		const listNode = getBinaryNodeChild(result, 'list')
		return getBinaryNodeChildren(listNode, 'item')
			.map(n => n.attrs.jid)
	}

	const updateBlockStatus = async(jid: string, action: 'block' | 'unblock') => {
		await query({
			tag: 'iq',
			attrs: {
				xmlns: 'blocklist',
				to: S_WHATSAPP_NET,
				type: 'set'
			},
			content: [
				{
					tag: 'item',
					attrs: {
						action,
						jid
					}
				}
			]
		})
	}

	const getBusinessProfile = async(jid: string): Promise<WABusinessProfile | void> => {
		const results = await query({
			tag: 'iq',
			attrs: {
				to: 's.whatsapp.net',
				xmlns: 'w:biz',
				type: 'get'
			},
			content: [{
				tag: 'business_profile',
				attrs: { v: '244' },
				content: [{
					tag: 'profile',
					attrs: { jid }
				}]
			}]
		})

		const profileNode = getBinaryNodeChild(results, 'business_profile')
		const profiles = getBinaryNodeChild(profileNode, 'profile')
		if(profiles) {
			const address = getBinaryNodeChild(profiles, 'address')
			const description = getBinaryNodeChild(profiles, 'description')
			const website = getBinaryNodeChild(profiles, 'website')
			const email = getBinaryNodeChild(profiles, 'email')
			const category = getBinaryNodeChild(getBinaryNodeChild(profiles, 'categories'), 'category')
			const businessHours = getBinaryNodeChild(profiles, 'business_hours')
			const businessHoursConfig = businessHours
				? getBinaryNodeChildren(businessHours, 'business_hours_config')
				: undefined
			const websiteStr = website?.content?.toString()
			return {
				wid: profiles.attrs?.jid,
				address: address?.content?.toString(),
				description: description?.content?.toString() || '',
				website: websiteStr ? [websiteStr] : [],
				email: email?.content?.toString(),
				category: category?.content?.toString(),
				'business_hours': {
					timezone: businessHours?.attrs?.timezone,
					'business_config': businessHoursConfig?.map(({ attrs }) => attrs as unknown as WABusinessHoursConfig)
				}
			}
		}
	}

	const cleanDirtyBits = async(type: 'account_sync' | 'groups', fromTimestamp?: number | string) => {
		logger.info({ fromTimestamp }, 'clean dirty bits ' + type)
		await sendNode({
			tag: 'iq',
			attrs: {
				to: S_WHATSAPP_NET,
				type: 'set',
				xmlns: 'urn:xmpp:whatsapp:dirty',
				id: generateMessageTag(),
			},
			content: [
				{
					tag: 'clean',
					attrs: {
						type,
						...(fromTimestamp ? { timestamp: fromTimestamp.toString() } : null),
					}
				}
			]
		})
	}

	const newAppStateChunkHandler = (isInitialSync: boolean) => {
		return {
			onMutation(mutation: ChatMutation) {
				processSyncAction(
					mutation,
					ev,
					authState.creds.me!,
					isInitialSync ? { accountSettings: authState.creds.accountSettings } : undefined,
					logger
				)
			}
		}
	}

	const resyncAppState = ev.createBufferedFunction(async(collections: readonly WAPatchName[], isInitialSync: boolean) => {
		// we use this to determine which events to fire
		// otherwise when we resync from scratch -- all notifications will fire
		const initialVersionMap: { [T in WAPatchName]?: number } = {}
		const globalMutationMap: ChatMutationMap = {}

		await authState.keys.transaction(
			async() => {
				const collectionsToHandle = new Set<string>(collections)
				// in case something goes wrong -- ensure we don't enter a loop that cannot be exited from
				const attemptsMap: { [T in WAPatchName]?: number } = {}
				// keep executing till all collections are done
				// sometimes a single patch request will not return all the patches (God knows why)
				// so we fetch till they're all done (this is determined by the "has_more_patches" flag)
				while(collectionsToHandle.size) {
					const states = {} as { [T in WAPatchName]: LTHashState }
					const nodes: BinaryNode[] = []

					for(const name of collectionsToHandle) {
						const result = await authState.keys.get('app-state-sync-version', [name])
						let state = result[name]

						if(state) {
							if(typeof initialVersionMap[name] === 'undefined') {
								initialVersionMap[name] = state.version
							}
						} else {
							state = newLTHashState()
						}

						states[name] = state

						logger.info(`resyncing ${name} from v${state.version}`)

						nodes.push({
							tag: 'collection',
							attrs: {
								name,
								version: state.version.toString(),
								// return snapshot if being synced from scratch
								'return_snapshot': (!state.version).toString()
							}
						})
					}

					const result = await query({
						tag: 'iq',
						attrs: {
							to: S_WHATSAPP_NET,
							xmlns: 'w:sync:app:state',
							type: 'set'
						},
						content: [
							{
								tag: 'sync',
								attrs: {},
								content: nodes
							}
						]
					})

					// extract from binary node
					const decoded = await extractSyncdPatches(result, config?.options)
					for(const key in decoded) {
						const name = key as WAPatchName
						const { patches, hasMorePatches, snapshot } = decoded[name]
						try {
							if(snapshot) {
								const { state: newState, mutationMap } = await decodeSyncdSnapshot(
									name,
									snapshot,
									getAppStateSyncKey,
									initialVersionMap[name],
									appStateMacVerification.snapshot
								)
								states[name] = newState
								Object.assign(globalMutationMap, mutationMap)

								logger.info(`restored state of ${name} from snapshot to v${newState.version} with mutations`)

								await authState.keys.set({ 'app-state-sync-version': { [name]: newState } })
							}

							// only process if there are syncd patches
							if(patches.length) {
								const { state: newState, mutationMap } = await decodePatches(
									name,
									patches,
									states[name],
									getAppStateSyncKey,
									config.options,
									initialVersionMap[name],
									logger,
									appStateMacVerification.patch
								)

								await authState.keys.set({ 'app-state-sync-version': { [name]: newState } })

								logger.info(`synced ${name} to v${newState.version}`)
								initialVersionMap[name] = newState.version

								Object.assign(globalMutationMap, mutationMap)
							}

							if(hasMorePatches) {
								logger.info(`${name} has more patches...`)
							} else { // collection is done with sync
								collectionsToHandle.delete(name)
							}
						} catch(error) {
							// if retry attempts overshoot
							// or key not found
							const isIrrecoverableError = attemptsMap[name]! >= MAX_SYNC_ATTEMPTS
								|| error.output?.statusCode === 404
								|| error.name === 'TypeError'
							logger.info(
								{ name, error: error.stack },
								`failed to sync state from version${isIrrecoverableError ? '' : ', removing and trying from scratch'}`
							)
							await authState.keys.set({ 'app-state-sync-version': { [name]: null } })
							// increment number of retries
							attemptsMap[name] = (attemptsMap[name] || 0) + 1

							if(isIrrecoverableError) {
								// stop retrying
								collectionsToHandle.delete(name)
							}
						}
					}
				}
			}
		)

		const { onMutation } = newAppStateChunkHandler(isInitialSync)
		for(const key in globalMutationMap) {
			onMutation(globalMutationMap[key])
		}
	})

	/**
	 * fetch the profile picture of a user/group
	 * type = "preview" for a low res picture
	 * type = "image for the high res picture"
	 */
	const profilePictureUrl = async(jid: string, type: 'preview' | 'image' = 'preview', timeoutMs?: number) => {
		jid = jidNormalizedUser(jid)
		const result = await query({
			tag: 'iq',
			attrs: {
				target: jid,
				to: S_WHATSAPP_NET,
				type: 'get',
				xmlns: 'w:profile:picture'
			},
			content: [
				{ tag: 'picture', attrs: { type, query: 'url' } }
			]
		}, timeoutMs)
		const child = getBinaryNodeChild(result, 'picture')
		return child?.attrs?.url
	}

	const sendPresenceUpdate = async(type: WAPresence, toJid?: string) => {
		const me = authState.creds.me!
		if(type === 'available' || type === 'unavailable') {
			if(!me.name) {
				logger.warn('no name present, ignoring presence update request...')
				return
			}

			ev.emit('connection.update', { isOnline: type === 'available' })

			await sendNode({
				tag: 'presence',
				attrs: {
					name: me.name,
					type
				}
			})
		} else {
			await sendNode({
				tag: 'chatstate',
				attrs: {
					from: me.id,
					to: toJid!,
				},
				content: [
					{
						tag: type === 'recording' ? 'composing' : type,
						attrs: type === 'recording' ? { media: 'audio' } : {}
					}
				]
			})
		}
	}

	/**
	 * @param toJid the jid to subscribe to
	 * @param tcToken token for subscription, use if present
	 */
	const presenceSubscribe = (toJid: string, tcToken?: Buffer) => (
		sendNode({
			tag: 'presence',
			attrs: {
				to: toJid,
				id: generateMessageTag(),
				type: 'subscribe'
			},
			content: tcToken
				? [
					{
						tag: 'tctoken',
						attrs: {},
						content: tcToken
					}
				]
				: undefined
		})
	)

	const handlePresenceUpdate = ({ tag, attrs, content }: BinaryNode) => {
		let presence: PresenceData | undefined
		const jid = attrs.from
		const participant = attrs.participant || attrs.from

		if(shouldIgnoreJid(jid) && jid !== '@s.whatsapp.net') {
			return
		}

		if(tag === 'presence') {
			presence = {
				lastKnownPresence: attrs.type === 'unavailable' ? 'unavailable' : 'available',
				lastSeen: attrs.last && attrs.last !== 'deny' ? +attrs.last : undefined
			}
		} else if(Array.isArray(content)) {
			const [firstChild] = content
			let type = firstChild.tag as WAPresence
			if(type === 'paused') {
				type = 'available'
			}

			if(firstChild.attrs?.media === 'audio') {
				type = 'recording'
			}

			presence = { lastKnownPresence: type }
		} else {
			logger.error({ tag, attrs, content }, 'recv invalid presence node')
		}

		if(presence) {
			ev.emit('presence.update', { id: jid, presences: { [participant]: presence } })
		}
	}

	const appPatch = async(patchCreate: WAPatchCreate) => {
		const name = patchCreate.type
		const myAppStateKeyId = authState.creds.myAppStateKeyId
		if(!myAppStateKeyId) {
			throw new Boom('App state key not present!', { statusCode: 400 })
		}

		let initial: LTHashState
		let encodeResult: { patch: proto.ISyncdPatch, state: LTHashState }

		await processingMutex.mutex(
			async() => {
				await authState.keys.transaction(
					async() => {
						logger.debug({ patch: patchCreate }, 'applying app patch')

						await resyncAppState([name], false)

						const { [name]: currentSyncVersion } = await authState.keys.get('app-state-sync-version', [name])
						initial = currentSyncVersion || newLTHashState()

						encodeResult = await encodeSyncdPatch(
							patchCreate,
							myAppStateKeyId,
							initial,
							getAppStateSyncKey,
						)
						const { patch, state } = encodeResult

						const node: BinaryNode = {
							tag: 'iq',
							attrs: {
								to: S_WHATSAPP_NET,
								type: 'set',
								xmlns: 'w:sync:app:state'
							},
							content: [
								{
									tag: 'sync',
									attrs: {},
									content: [
										{
											tag: 'collection',
											attrs: {
												name,
												version: (state.version - 1).toString(),
												'return_snapshot': 'false'
											},
											content: [
												{
													tag: 'patch',
													attrs: {},
													content: proto.SyncdPatch.encode(patch).finish()
												}
											]
										}
									]
								}
							]
						}
						await query(node)

						await authState.keys.set({ 'app-state-sync-version': { [name]: state } })
					}
				)
			}
		)

		if(config.emitOwnEvents) {
			const { onMutation } = newAppStateChunkHandler(false)
			const { mutationMap } = await decodePatches(
				name,
				[{ ...encodeResult!.patch, version: { version: encodeResult!.state.version }, }],
				initial!,
				getAppStateSyncKey,
				config.options,
				undefined,
				logger,
			)
			for(const key in mutationMap) {
				onMutation(mutationMap[key])
			}
		}
	}

	/** sending non-abt props may fix QR scan fail if server expects */
	const fetchProps = async() => {
		const resultNode = await query({
			tag: 'iq',
			attrs: {
				to: S_WHATSAPP_NET,
				xmlns: 'w',
				type: 'get',
			},
			content: [
				{ tag: 'props', attrs: {
					protocol: '2',
					hash: authState?.creds?.lastPropHash || ''
				} }
			]
		})

		const propsNode = getBinaryNodeChild(resultNode, 'props')


		let props: { [_: string]: string } = {}
		if(propsNode) {
			if(propsNode.attrs?.hash) { // on some clients, the hash is returning as undefined
				authState.creds.lastPropHash = propsNode?.attrs?.hash
				ev.emit('creds.update', authState.creds)
			}

			props = reduceBinaryNodeToDictionary(propsNode, 'prop')
		}

		logger.debug('fetched props')

		return props
	}

	/**
	 * modify a chat -- mark unread, read etc.
	 * lastMessages must be sorted in reverse chronologically
	 * requires the last messages till the last message received; required for archive & unread
	*/
	const chatModify = (mod: ChatModification, jid: string) => {
		const patch = chatModificationToAppPatch(mod, jid)
		return appPatch(patch)
	}

	/**
	 * Star or Unstar a message
	 */
	const star = (jid: string, messages: { id: string, fromMe?: boolean }[], star: boolean) => {
		return chatModify({
			star: {
				messages,
				star
			}
		}, jid)
	}

	/**
	 * Adds label
	 */
	const addLabel = (jid: string, labels: LabelActionBody) => {
		return chatModify({
			addLabel: {
				...labels
			}
		}, jid)
	}

	/**
	 * Adds label for the chats
	 */
	const addChatLabel = (jid: string, labelId: string) => {
		return chatModify({
			addChatLabel: {
				labelId
			}
		}, jid)
	}

	/**
	 * Removes label for the chat
	 */
	const removeChatLabel = (jid: string, labelId: string) => {
		return chatModify({
			removeChatLabel: {
				labelId
			}
		}, jid)
	}

	/**
	 * Adds label for the message
	 */
	const addMessageLabel = (jid: string, messageId: string, labelId: string) => {
		return chatModify({
			addMessageLabel: {
				messageId,
				labelId
			}
		}, jid)
	}

	/**
	 * Removes label for the message
	 */
	const removeMessageLabel = (jid: string, messageId: string, labelId: string) => {
		return chatModify({
			removeMessageLabel: {
				messageId,
				labelId
			}
		}, jid)
	}

	/**
	 * queries need to be fired on connection open
	 * help ensure parity with WA Web
	 * */
	const executeInitQueries = async() => {
		await Promise.all([
			fetchProps(),
			fetchBlocklist(),
			fetchPrivacySettings(),
		])
	}

	const upsertMessage = ev.createBufferedFunction(async(msg: WAMessage, type: MessageUpsertType) => {
		ev.emit('messages.upsert', { messages: [msg], type })

		if(!!msg.pushName) {
			let jid = msg.key.fromMe ? authState.creds.me!.id : (msg.key.participant || msg.key.remoteJid)
			jid = jidNormalizedUser(jid!)

			if(!msg.key.fromMe) {
				ev.emit('contacts.update', [{ id: jid, notify: msg.pushName, verifiedName: msg.verifiedBizName! }])
			}

			// update our pushname too
			if(msg.key.fromMe && msg.pushName && authState.creds.me?.name !== msg.pushName) {
				ev.emit('creds.update', { me: { ...authState.creds.me!, name: msg.pushName } })
			}
		}

		const historyMsg = getHistoryMsg(msg.message!)
		const shouldProcessHistoryMsg = historyMsg
			? (
				shouldSyncHistoryMessage(historyMsg)
				&& PROCESSABLE_HISTORY_TYPES.includes(historyMsg.syncType!)
			)
			: false

		if(historyMsg && !authState.creds.myAppStateKeyId) {
			logger.warn('skipping app state sync, as myAppStateKeyId is not set')
			pendingAppStateSync = true
		}

		await Promise.all([
			(async() => {
				if(
					historyMsg
					&& authState.creds.myAppStateKeyId
				) {
					pendingAppStateSync = false
					await doAppStateSync()
				}
			})(),
			processMessage(
				msg,
				{
					shouldProcessHistoryMsg,
					placeholderResendCache,
					ev,
					creds: authState.creds,
					keyStore: authState.keys,
					logger,
					options: config.options,
					getMessage: config.getMessage,
				}
			)
		])

		if(
			msg.message?.protocolMessage?.appStateSyncKeyShare
			&& pendingAppStateSync
		) {
			await doAppStateSync()
			pendingAppStateSync = false
		}

		async function doAppStateSync() {
			if(!authState.creds.accountSyncCounter) {
				logger.info('doing initial app state sync')
				await resyncAppState(ALL_WA_PATCH_NAMES, true)

				const accountSyncCounter = (authState.creds.accountSyncCounter || 0) + 1
				ev.emit('creds.update', { accountSyncCounter })

				if(needToFlushWithAppStateSync) {
					logger.debug('flushing with app state sync')
					ev.flush()
				}
			}
		}
	})

	ws.on('CB:presence', handlePresenceUpdate)
	ws.on('CB:chatstate', handlePresenceUpdate)

	ws.on('CB:ib,,dirty', async(node: BinaryNode) => {
		const { attrs } = getBinaryNodeChild(node, 'dirty')!
		const type = attrs.type
		switch (type) {
		case 'account_sync':
			if(attrs.timestamp) {
				let { lastAccountSyncTimestamp } = authState.creds
				if(lastAccountSyncTimestamp) {
					await cleanDirtyBits('account_sync', lastAccountSyncTimestamp)
				}

				lastAccountSyncTimestamp = +attrs.timestamp
				ev.emit('creds.update', { lastAccountSyncTimestamp })
			}

			break
		case 'groups':
			// handled in groups.ts
			break
		default:
			logger.info({ node }, 'received unknown sync')
			break
		}
	})

	ev.on('connection.update', ({ connection, receivedPendingNotifications }) => {
		if(connection === 'open') {
			if(fireInitQueries) {
				executeInitQueries()
					.catch(
						error => onUnexpectedError(error, 'init queries')
					)
			}

			sendPresenceUpdate(markOnlineOnConnect ? 'available' : 'unavailable')
				.catch(
					error => onUnexpectedError(error, 'presence update requests')
				)
		}

		if(receivedPendingNotifications && // if we don't have the app state key
			// we keep buffering events until we finally have
			// the key and can sync the messages
<<<<<<< HEAD
			!authState.creds?.myAppStateKeyId && !config.mobile) {
=======
			// todo scrutinize
			!authState.creds?.myAppStateKeyId) {
>>>>>>> 34cfa920
			ev.buffer()
			needToFlushWithAppStateSync = true
		}
	})

	return {
		...sock,
		processingMutex,
		fetchPrivacySettings,
		upsertMessage,
		appPatch,
		sendPresenceUpdate,
		presenceSubscribe,
		profilePictureUrl,
		onWhatsApp,
		fetchBlocklist,
		fetchStatus,
		updateProfilePicture,
		removeProfilePicture,
		updateProfileStatus,
		updateProfileName,
		updateBlockStatus,
		updateMessagesPrivacy,
		updateCallPrivacy,
		updateLastSeenPrivacy,
		updateOnlinePrivacy,
		updateProfilePicturePrivacy,
		updateStatusPrivacy,
		updateReadReceiptsPrivacy,
		updateGroupsAddPrivacy,
		updateDefaultDisappearingMode,
		getBusinessProfile,
		resyncAppState,
		chatModify,
		cleanDirtyBits,
		addLabel,
		addChatLabel,
		removeChatLabel,
		addMessageLabel,
		removeMessageLabel,
		star
	}
}<|MERGE_RESOLUTION|>--- conflicted
+++ resolved
@@ -2,11 +2,7 @@
 import NodeCache from 'node-cache'
 import { proto } from '../../WAProto'
 import { DEFAULT_CACHE_TTLS, PROCESSABLE_HISTORY_TYPES } from '../Defaults'
-<<<<<<< HEAD
 import { ALL_WA_PATCH_NAMES, ChatModification, ChatMutation, LTHashState, MessageUpsertType, PresenceData, SocketConfig, WABusinessHoursConfig, WABusinessProfile, WAMediaUpload, WAMessage, WAPatchCreate, WAPatchName, WAPresence, WAPrivacyCallValue, WAPrivacyGroupAddValue, WAPrivacyMessagesValue, WAPrivacyOnlineValue, WAPrivacyValue, WAReadReceiptsValue } from '../Types'
-=======
-import { ALL_WA_PATCH_NAMES, ChatModification, ChatMutation, LTHashState, MessageUpsertType, PresenceData, SocketConfig, WABusinessHoursConfig, WABusinessProfile, WAMediaUpload, WAMessage, WAPatchCreate, WAPatchName, WAPresence, WAPrivacyCallValue, WAPrivacyGroupAddValue, WAPrivacyOnlineValue, WAPrivacyValue, WAReadReceiptsValue } from '../Types'
->>>>>>> 34cfa920
 import { LabelActionBody } from '../Types/Label'
 import { chatModificationToAppPatch, ChatMutationMap, decodePatches, decodeSyncdSnapshot, encodeSyncdPatch, extractSyncdPatches, generateProfilePicture, getHistoryMsg, newLTHashState, processSyncAction } from '../Utils'
 import { makeMutex } from '../Utils/make-mutex'
@@ -1007,15 +1003,7 @@
 				)
 		}
 
-		if(receivedPendingNotifications && // if we don't have the app state key
-			// we keep buffering events until we finally have
-			// the key and can sync the messages
-<<<<<<< HEAD
-			!authState.creds?.myAppStateKeyId && !config.mobile) {
-=======
-			// todo scrutinize
-			!authState.creds?.myAppStateKeyId) {
->>>>>>> 34cfa920
+		if(receivedPendingNotifications && !authState.creds?.myAppStateKeyId && !config.mobile) {
 			ev.buffer()
 			needToFlushWithAppStateSync = true
 		}
