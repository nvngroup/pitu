--- conflicted
+++ resolved
@@ -1,21 +1,12 @@
 {
-<<<<<<< HEAD
   "name": "@brunocgc/baileys",
   "version": "6.8.15",
-=======
-  "name": "baileys",
-  "version": "6.7.16",
->>>>>>> add43704
   "description": "A WebSockets library for interacting with WhatsApp Web",
   "keywords": [
     "whatsapp",
     "automation"
   ],
-<<<<<<< HEAD
   "homepage": "https://github.com/brunocgc/Baileys",
-=======
-  "homepage": "https://github.com/WhiskeySockets/Baileys/",
->>>>>>> add43704
   "repository": {
     "url": "git+ssh://git@github.com/brunocgc/Baileys.git#dev"
   },
@@ -49,50 +40,23 @@
   },
   "dependencies": {
     "@adiwajshing/keyed-db": "^0.2.4",
-<<<<<<< HEAD
     "@cacheable/node-cache": "^1.5.3",
     "@hapi/boom": "^10.0.1",
     "@whiskeysockets/eslint-config": "github:whiskeysockets/eslint-config",
-    "async-lock": "^1.4.1",
-    "audio-decode": "^2.2.2",
-    "axios": "^1.8.1",
-    "cache-manager": "^5.7.6",
-    "futoin-hkdf": "^1.5.3",
-    "libphonenumber-js": "^1.12.5",
-    "libsignal": "github:WhiskeySockets/libsignal-node",
-    "lodash": "^4.17.21",
-    "music-metadata": "^7.12.3",
-    "node-cache": "^5.1.2",
-    "pino": "^9.6.0",
-    "protobufjs": "^7.4.0",
-    "uuid": "^11.1.0",
-    "ws": "^8.18.1"
-  },
-  "devDependencies": {
-    "@types/got": "^9.6.12",
-    "@types/jest": "^29.5.14",
-    "@types/node": "^22.13.9",
-    "@types/sharp": "^0.32.0",
-    "@types/ws": "^8.18.0",
-=======
-    "@cacheable/node-cache": "^1.4.0",
-    "@hapi/boom": "^9.1.3",
-    "@whiskeysockets/eslint-config": "github:whiskeysockets/eslint-config",
     "async-mutex": "^0.5.0",
-    "axios": "^1.6.0",
+    "axios": "^1.8.3",
     "cache-manager": "^5.7.6",
     "libsignal": "github:WhiskeySockets/libsignal-node",
     "lodash": "^4.17.21",
     "music-metadata": "^7.12.3",
     "pino": "^9.6",
-    "protobufjs": "^7.2.4",
-    "ws": "^8.13.0"
+    "protobufjs": "^7.4.0",
+    "ws": "^8.18.1"
   },
   "devDependencies": {
     "@types/jest": "^27.5.1",
     "@types/node": "^16.0.0",
-    "@types/ws": "^8.0.0",
->>>>>>> add43704
+    "@types/ws": "^8.18.0",
     "conventional-changelog-cli": "^2.2.2",
     "eslint": "^8.0.0",
     "jest": "^29.7.0",
@@ -103,27 +67,16 @@
     "open": "^8.4.2",
     "release-it": "^15.10.3",
     "sharp": "^0.32.6",
-<<<<<<< HEAD
-    "ts-jest": "^29.2.6",
+    "ts-jest": "^27.0.3",
     "ts-node": "^10.9.2",
     "typedoc": "^0.27.9",
-=======
-    "ts-jest": "^27.0.3",
-    "ts-node": "^10.8.1",
-    "typedoc": "^0.27.9",
-    "typedoc-plugin-markdown": "4.4.2",
->>>>>>> add43704
+    "typedoc-plugin-markdown": "4.5.0",
     "typescript": "^5.8.2"
   },
   "peerDependencies": {
     "audio-decode": "^2.1.3",
     "jimp": "^0.16.1",
-<<<<<<< HEAD
-    "link-preview-js": "^3.0.14",
-    "qrcode-terminal": "^0.12.0",
-=======
     "link-preview-js": "^3.0.0",
->>>>>>> add43704
     "sharp": "^0.32.6"
   },
   "peerDependenciesMeta": {
@@ -140,12 +93,8 @@
       "optional": true
     }
   },
-<<<<<<< HEAD
-  "packageManager": "yarn@1.22.22"
-=======
-  "packageManager": "yarn@1.22.19",
+  "packageManager": "yarn@1.22.22",
   "engines": {
     "node": ">=20.0.0"
   }
->>>>>>> add43704
 }