# <div align='center'>Baileys - Typescript/Javascript WhatsApp Web API</div>

<div align='center'>

<<<<<<< HEAD
![GitHub Downloads (all assets, all releases)](https://img.shields.io/github/downloads/brunocgc/baileys/total)
![GitHub code size in bytes](https://img.shields.io/github/languages/code-size/brunocgc/baileys)
![GitHub License](https://img.shields.io/github/license/brunocgc/baileys)
![GitHub Repo stars](https://img.shields.io/github/stars/brunocgc/baileys)
![GitHub forks](https://img.shields.io/github/forks/brunocgc/baileys)
=======
![GitHub Downloads (all assets, all releases)](https://img.shields.io/github/downloads/whiskeysockets/baileys/total)
![NPM Downloads](https://img.shields.io/npm/dw/%40whiskeysockets%2Fbaileys?label=npm&color=%23CB3837)
![GitHub code size in bytes](https://img.shields.io/github/languages/code-size/whiskeysockets/baileys)
![GitHub License](https://img.shields.io/github/license/whiskeysockets/baileys)
![Discord](https://img.shields.io/discord/725839806084546610?label=discord&color=%235865F2)
![GitHub Repo stars](https://img.shields.io/github/stars/whiskeysockets/baileys)
![GitHub forks](https://img.shields.io/github/forks/whiskeysockets/baileys)
>>>>>>> 5f232ee9

</div>

### Important Note

This library was originally a project for **CS-2362 at Ashoka University** and is in no way affiliated with or endorsed by WhatsApp. Use at your own discretion. Do not spam people with this. We discourage any stalkerware, bulk or automated messaging usage.

#### Liability and License Notice
Baileys and its maintainers cannot be held liable for misuse of this application, as stated in the [MIT license](https://github.com/brunocgc/Baileys/blob/master/LICENSE).
The maintainers of Baileys do not in any way condone the use of this application in practices that violate the Terms of Service of WhatsApp. The maintainers of this application call upon the personal responsibility of its users to use this application in a fair way, as it is intended to be used.
##

<<<<<<< HEAD
- Baileys does not require Selenium or any other browser to be interface with WhatsApp Web, it does so directly using a **WebSocket**.
- Not running Selenium or Chromimum saves you like **half a gig** of ram :/
=======
- Baileys does not require Selenium or any other browser to be interface with WhatsApp Web, it does so directly using a **WebSocket**. 
- Not running Selenium or Chromimum saves you like **half a gig** of ram :/ 
>>>>>>> 5f232ee9
- Baileys supports interacting with the multi-device & web versions of WhatsApp.
- Thank you to [@pokearaujo](https://github.com/pokearaujo/multidevice) for writing his observations on the workings of WhatsApp Multi-Device. Also, thank you to [@Sigalor](https://github.com/sigalor/whatsapp-web-reveng) for writing his observations on the workings of WhatsApp Web and thanks to [@Rhymen](https://github.com/Rhymen/go-whatsapp/) for the __go__ implementation.

> [!IMPORTANT]
> The original repository had to be removed by the original author - we now continue development in this repository here.
This is the only official repository and is maintained by the community.
<<<<<<< HEAD
> **Join the Discord [here](https://discord.gg/N2UqQvJM)**

=======
> **Join the Discord [here](https://discord.gg/WeJM5FP9GG)**
 
>>>>>>> 5f232ee9
## Example

Do check out & run [example.ts](Example/example.ts) to see an example usage of the library.
The script covers most common use cases.
To run the example script, download or clone the repo and then type the following in a terminal:
1. ``` cd path/to/Baileys ```
2. ``` yarn ```
3. ``` yarn example ```

## Install

Use the stable version:
```
<<<<<<< HEAD
yarn add @brunocgc/baileys
=======
yarn add baileys
>>>>>>> 5f232ee9
```

Use the edge version (no guarantee of stability, but latest fixes + features)
```
yarn add github:brunocgc/Baileys
```

<<<<<<< HEAD
Then import your code using:
```ts
import makeWASocket from '@brunocgc/baileys'
```

=======
Then import the default function in your code:
```ts 
import makeWASocket from 'baileys'
```

# Links

- [Discord](https://discord.gg/WeJM5FP9GG)
- [Docs](https://guide.whiskeysockets.io/)

>>>>>>> 5f232ee9
# Index

- [Connecting Account](#connecting-account)
    - [Connect with QR-CODE](#starting-socket-with-qr-code)
    - [Connect with Pairing Code](#starting-socket-with-pairing-code)
    - [Receive Full History](#receive-full-history)
- [Important Notes About Socket Config](#important-notes-about-socket-config)
    - [Caching Group Metadata (Recommended)](#caching-group-metadata-recommended)
    - [Improve Retry System & Decrypt Poll Votes](#improve-retry-system--decrypt-poll-votes)
    - [Receive Notifications in Whatsapp App](#receive-notifications-in-whatsapp-app)

- [Save Auth Info](#saving--restoring-sessions)
- [Handling Events](#handling-events)
    - [Example to Start](#example-to-start)
    - [Decrypt Poll Votes](#decrypt-poll-votes)
    - [Summary of Events on First Connection](#summary-of-events-on-first-connection)
- [Implementing a Data Store](#implementing-a-data-store)
- [Whatsapp IDs Explain](#whatsapp-ids-explain)
- [Utility Functions](#utility-functions)
- [Sending Messages](#sending-messages)
    - [Non-Media Messages](#non-media-messages)
        - [Text Message](#text-message)
        - [Quote Message](#quote-message-works-with-all-types)
        - [Mention User](#mention-user-works-with-most-types)
        - [Forward Messages](#forward-messages)
        - [Location Message](#location-message)
        - [Contact Message](#contact-message)
        - [Reaction Message](#reaction-message)
        - [Pin Message](#pin-message)
        - [Poll Message](#poll-message)
    - [Sending with Link Preview](#sending-messages-with-link-previews)
    - [Media Messages](#media-messages)
        - [Gif Message](#gif-message)
        - [Video Message](#video-message)
        - [Audio Message](#audio-message)
        - [Image Message](#image-message)
        - [ViewOnce Message](#view-once-message)
- [Modify Messages](#modify-messages)
    - [Delete Messages (for everyone)](#deleting-messages-for-everyone)
    - [Edit Messages](#editing-messages)
- [Manipulating Media Messages](#manipulating-media-messages)
    - [Thumbnail in Media Messages](#thumbnail-in-media-messages)
    - [Downloading Media Messages](#downloading-media-messages)
    - [Re-upload Media Message to Whatsapp](#re-upload-media-message-to-whatsapp)
<<<<<<< HEAD
- [Call](#call)
    - [Offer Call](#offer-call)
    - [Terminate Call](#terminate-call)
    - [Reject Call](#reject-call)
=======
- [Reject Call](#reject-call)
>>>>>>> 5f232ee9
- [Send States in Chat](#send-states-in-chat)
    - [Reading Messages](#reading-messages)
    - [Update Presence](#update-presence)
- [Modifying Chats](#modifying-chats)
    - [Archive a Chat](#archive-a-chat)
    - [Mute/Unmute a Chat](#muteunmute-a-chat)
    - [Mark a Chat Read/Unread](#mark-a-chat-readunread)
    - [Delete a Message for Me](#delete-a-message-for-me)
    - [Delete a Chat](#delete-a-chat)
    - [Star/Unstar a Message](#starunstar-a-message)
    - [Disappearing Messages](#disappearing-messages)
- [User Querys](#user-querys)
    - [Check If ID Exists in Whatsapp](#check-if-id-exists-in-whatsapp)
    - [Query Chat History (groups too)](#query-chat-history-groups-too)
    - [Fetch Status](#fetch-status)
    - [Fetch Profile Picture (groups too)](#fetch-profile-picture-groups-too)
    - [Fetch Bussines Profile (such as description or category)](#fetch-bussines-profile-such-as-description-or-category)
    - [Fetch Someone's Presence (if they're typing or online)](#fetch-someones-presence-if-theyre-typing-or-online)
- [Change Profile](#change-profile)
    - [Change Profile Status](#change-profile-status)
    - [Change Profile Name](#change-profile-name)
    - [Change Display Picture (groups too)](#change-display-picture-groups-too)
    - [Remove display picture (groups too)](#remove-display-picture-groups-too)
- [Groups](#groups)
    - [Create a Group](#create-a-group)
    - [Add/Remove or Demote/Promote](#addremove-or-demotepromote)
    - [Change Subject (name)](#change-subject-name)
    - [Change Description](#change-description)
    - [Change Settings](#change-settings)
    - [Leave a Group](#leave-a-group)
    - [Get Invite Code](#get-invite-code)
    - [Revoke Invite Code](#revoke-invite-code)
    - [Join Using Invitation Code](#join-using-invitation-code)
    - [Get Group Info by Invite Code](#get-group-info-by-invite-code)
    - [Query Metadata (participants, name, description...)](#query-metadata-participants-name-description)
    - [Join using groupInviteMessage](#join-using-groupinvitemessage)
    - [Get Request Join List](#get-request-join-list)
    - [Approve/Reject Request Join](#approvereject-request-join)
    - [Get All Participating Groups Metadata](#get-all-participating-groups-metadata)
    - [Toggle Ephemeral](#toggle-ephemeral)
    - [Change Add Mode](#change-add-mode)
- [Privacy](#privacy)
    - [Block/Unblock User](#blockunblock-user)
    - [Get Privacy Settings](#get-privacy-settings)
    - [Get BlockList](#get-blocklist)
    - [Update LastSeen Privacy](#update-lastseen-privacy)
    - [Update Online Privacy](#update-online-privacy)
    - [Update Profile Picture Privacy](#update-profile-picture-privacy)
    - [Update Status Privacy](#update-status-privacy)
    - [Update Read Receipts Privacy](#update-read-receipts-privacy)
    - [Update Groups Add Privacy](#update-groups-add-privacy)
    - [Update Default Disappearing Mode](#update-default-disappearing-mode)
- [Broadcast Lists & Stories](#broadcast-lists--stories)
    - [Send Broadcast & Stories](#send-broadcast--stories)
    - [Query a Broadcast List's Recipients & Name](#query-a-broadcast-lists-recipients--name)
- [Writing Custom Functionality](#writing-custom-functionality)
    - [Enabling Debug Level in Baileys Logs](#enabling-debug-level-in-baileys-logs)
    - [How Whatsapp Communicate With Us](#how-whatsapp-communicate-with-us)
    - [Register a Callback for Websocket Events](#register-a-callback-for-websocket-events)

## Connecting Account

WhatsApp provides a multi-device API that allows Baileys to be authenticated as a second WhatsApp client by scanning a **QR code** or **Pairing Code** with WhatsApp on your phone.

> [!NOTE]
> **[Here](#example-to-start) is a simple example of event handling**

> [!TIP]
> **You can see all supported socket configs [here](https://baileys.whiskeysockets.io/types/SocketConfig.html) (Recommended)**

### Starting socket with **QR-CODE**

> [!TIP]
> You can customize browser name if you connect with **QR-CODE**, with `Browser` constant, we have some browsers config, **see [here](https://baileys.whiskeysockets.io/types/BrowsersMap.html)**

```ts
<<<<<<< HEAD
import makeWASocket from '@brunocgc/baileys'
=======
import makeWASocket from 'baileys'
>>>>>>> 5f232ee9

const sock = makeWASocket({
    // can provide additional config here
    browser: Browsers.ubuntu('My App'),
    printQRInTerminal: true
})
```

If the connection is successful, you will see a QR code printed on your terminal screen, scan it with WhatsApp on your phone and you'll be logged in!

### Starting socket with **Pairing Code**


> [!IMPORTANT]
> Pairing Code isn't Mobile API, it's a method to connect Whatsapp Web without QR-CODE, you can connect only with one device, see [here](https://faq.whatsapp.com/1324084875126592/?cms_platform=web)

The phone number can't have `+` or `()` or `-`, only numbers, you must provide country code

```ts
<<<<<<< HEAD
import makeWASocket from '@brunocgc/baileys'

const sock = makeWASocket({
    // can provide additional config here
    printQRInTerminal: false //need to be false
})

=======
import makeWASocket from 'baileys'

const sock = makeWASocket({
    // can provide additional config here
    printQRInTerminal: false //need to be false
})
// NOTE: WAIT TILL QR EVENT BEFORE REQUESTING THE PAIRING CODE
>>>>>>> 5f232ee9
if (!sock.authState.creds.registered) {
    const number = 'XXXXXXXXXXX'
    const code = await sock.requestPairingCode(number)
    console.log(code)
}
```

### Receive Full History

1. Set `syncFullHistory` as `true`
2. Baileys, by default, use chrome browser config
    - If you'd like to emulate a desktop connection (and receive more message history), this browser setting to your Socket config:

```ts
const sock = makeWASocket({
    ...otherOpts,
    // can use Windows, Ubuntu here too
    browser: Browsers.macOS('Desktop'),
    syncFullHistory: true
})
```

## Important Notes About Socket Config

### Caching Group Metadata (Recommended)
- If you use baileys for groups, we recommend you to set `cachedGroupMetadata` in socket config, you need to implement a cache like this:

    ```ts
    const groupCache = new NodeCache({stdTTL: 5 * 60, useClones: false})

    const sock = makeWASocket({
        cachedGroupMetadata: async (jid) => groupCache.get(jid)
    })

    sock.ev.on('groups.update', async ([event]) => {
        const metadata = await sock.groupMetadata(event.id)
        groupCache.set(event.id, metadata)
    })

    sock.ev.on('group-participants.update', async (event) => {
        const metadata = await sock.groupMetadata(event.id)
        groupCache.set(event.id, metadata)
    })
    ```

### Improve Retry System & Decrypt Poll Votes
- If you want to improve sending message, retrying when error occurs and decrypt poll votes, you need to have a store and set `getMessage` config in socket like this:
    ```ts
    const sock = makeWASocket({
        getMessage: async (key) => await getMessageFromStore(key)
    })
    ```

### Receive Notifications in Whatsapp App
- If you want to receive notifications in whatsapp app, set `markOnlineOnConnect` to `false`
    ```ts
    const sock = makeWASocket({
        markOnlineOnConnect: false
    })
    ```
## Saving & Restoring Sessions

You obviously don't want to keep scanning the QR code every time you want to connect.

So, you can load the credentials to log back in:
```ts
<<<<<<< HEAD
import makeWASocket, { BufferJSON, useMultiFileAuthState } from '@brunocgc/baileys'
=======
import makeWASocket, { useMultiFileAuthState } from 'baileys'
>>>>>>> 5f232ee9

const { state, saveCreds } = await useMultiFileAuthState('auth_info_baileys')

// will use the given state to connect
// so if valid credentials are available -- it'll connect without QR
const sock = makeWASocket({ auth: state })

// this will be called as soon as the credentials are updated
sock.ev.on('creds.update', saveCreds)
```

> [!IMPORTANT]
> `useMultiFileAuthState` is a utility function to help save the auth state in a single folder, this function serves as a good guide to help write auth & key states for SQL/no-SQL databases, which I would recommend in any production grade system.

> [!NOTE]
> When a message is received/sent, due to signal sessions needing updating, the auth keys (`authState.keys`) will update. Whenever that happens, you must save the updated keys (`authState.keys.set()` is called). Not doing so will prevent your messages from reaching the recipient & cause other unexpected consequences. The `useMultiFileAuthState` function automatically takes care of that, but for any other serious implementation -- you will need to be very careful with the key state management.

## Handling Events

<<<<<<< HEAD
- Baileys uses the EventEmitter syntax for events.
=======
- Baileys uses the EventEmitter syntax for events. 
>>>>>>> 5f232ee9
They're all nicely typed up, so you shouldn't have any issues with an Intellisense editor like VS Code.

> [!IMPORTANT]
> **The events are [these](https://baileys.whiskeysockets.io/types/BaileysEventMap.html)**, it's important you see all events

You can listen to these events like this:
```ts
const sock = makeWASocket()
sock.ev.on('messages.upsert', ({ messages }) => {
    console.log('got messages', messages)
})
```

### Example to Start

<<<<<<< HEAD
```ts
import makeWASocket, { DisconnectReason, useMultiFileAuthState } from '@brunocgc/baileys'
import { Boom } from '@hapi/boom'

async function connectToWhatsApp () {
    const sock = makeWASocket({
        // can provide additional config here
        printQRInTerminal: true
    })
    sock.ev.on('connection.update', (update) => {
        const { state, saveCreds } = await useMultiFileAuthState('auth_info_baileys')
=======
> [!NOTE]
> This example includes basic auth storage too

```ts
import makeWASocket, { DisconnectReason, useMultiFileAuthState } from 'baileys'
import { Boom } from '@hapi/boom'

async function connectToWhatsApp () {
    const { state, saveCreds } = await useMultiFileAuthState('auth_info_baileys')
    const sock = makeWASocket({
        // can provide additional config here
        auth: state,
        printQRInTerminal: true
    })
    sock.ev.on('connection.update', (update) => {
>>>>>>> 5f232ee9
        const { connection, lastDisconnect } = update
        if(connection === 'close') {
            const shouldReconnect = (lastDisconnect.error as Boom)?.output?.statusCode !== DisconnectReason.loggedOut
            console.log('connection closed due to ', lastDisconnect.error, ', reconnecting ', shouldReconnect)
            // reconnect if not logged out
            if(shouldReconnect) {
                connectToWhatsApp()
            }
        } else if(connection === 'open') {
            console.log('opened connection')
        }
    })
    sock.ev.on('messages.upsert', event => {
        for (const m of event.messages) {
            console.log(JSON.stringify(m, undefined, 2))

            console.log('replying to', m.key.remoteJid)
            await sock.sendMessage(m.key.remoteJid!, { text: 'Hello Word' })
        }
    })
<<<<<<< HEAD
=======

>>>>>>> 5f232ee9
    // to storage creds (session info) when it updates
    sock.ev.on('creds.update', saveCreds)
}
// run in main file
connectToWhatsApp()
<<<<<<< HEAD
```

> [!IMPORTANT]
> In `messages.upsert` it's recommended to use a loop like `for (const message of event.messages)` to handle all messages in array

### Decrypt Poll Votes

- By default poll votes are encrypted and handled in `messages.update`
- That's a simple example
```ts
sock.ev.on('messages.update', event => {
    for(const { key, update } of event) {
        if(update.pollUpdates) {
            const pollCreation = await getMessage(key)
            if(pollCreation) {
                console.log(
                    'got poll update, aggregation: ',
                    getAggregateVotesInPollMessage({
                        message: pollCreation,
                        pollUpdates: update.pollUpdates,
                    })
                )
            }
        }
    }
})
```

=======
```

> [!IMPORTANT]
> In `messages.upsert` it's recommended to use a loop like `for (const message of event.messages)` to handle all messages in array

### Decrypt Poll Votes

- By default poll votes are encrypted and handled in `messages.update`
- That's a simple example
```ts
sock.ev.on('messages.update', event => {
    for(const { key, update } of event) {
        if(update.pollUpdates) {
            const pollCreation = await getMessage(key)
            if(pollCreation) {
                console.log(
                    'got poll update, aggregation: ',
                    getAggregateVotesInPollMessage({
                        message: pollCreation,
                        pollUpdates: update.pollUpdates,
                    })
                )
            }
        }
    }
})
```

>>>>>>> 5f232ee9
- `getMessage` is a [store](#implementing-a-data-store) implementation (in your end)

### Summary of Events on First Connection

1. When you connect first time, `connection.update` will be fired requesting you to restart sock
2. Then, history messages will be received in `messaging.history-set`

## Implementing a Data Store

- Baileys does not come with a defacto storage for chats, contacts, or messages. However, a simple in-memory implementation has been provided. The store listens for chat updates, new messages, message updates, etc., to always have an up-to-date version of the data.

> [!IMPORTANT]
> I highly recommend building your own data store, as storing someone's entire chat history in memory is a terrible waste of RAM.

It can be used as follows:

```ts
<<<<<<< HEAD
import makeWASocket, { makeInMemoryStore } from '@brunocgc/baileys'
=======
import makeWASocket, { makeInMemoryStore } from 'baileys'
>>>>>>> 5f232ee9
// the store maintains the data of the WA connection in memory
// can be written out to a file & read from it
const store = makeInMemoryStore({ })
// can be read from a file
store.readFromFile('./baileys_store.json')
// saves the state to a file every 10s
setInterval(() => {
    store.writeToFile('./baileys_store.json')
}, 10_000)

const sock = makeWASocket({ })
// will listen from this socket
// the store can listen from a new socket once the current socket outlives its lifetime
store.bind(sock.ev)

sock.ev.on('chats.upsert', () => {
    // can use 'store.chats' however you want, even after the socket dies out
    // 'chats' => a KeyedDB instance
    console.log('got chats', store.chats.all())
})

sock.ev.on('contacts.upsert', () => {
    console.log('got contacts', Object.values(store.contacts))
})

```

The store also provides some simple functions such as `loadMessages` that utilize the store to speed up data retrieval.

## Whatsapp IDs Explain

<<<<<<< HEAD
- `id` is the WhatsApp ID, called `jid` too, of the person or group you're sending the message to.
    - It must be in the format ```[country code][phone number]@s.whatsapp.net```
	    - Example for people: ```+19999999999@s.whatsapp.net```.
	    - For groups, it must be in the format ``` 123456789-123345@g.us ```.
=======
- `id` is the WhatsApp ID, called `jid` too, of the person or group you're sending the message to. 
    - It must be in the format ```[country code][phone number]@s.whatsapp.net```
	    - Example for people: ```+19999999999@s.whatsapp.net```. 
	    - For groups, it must be in the format ``` 123456789-123345@g.us ```. 
>>>>>>> 5f232ee9
    - For broadcast lists, it's `[timestamp of creation]@broadcast`.
    - For stories, the ID is `status@broadcast`.

## Utility Functions

- `getContentType`, returns the content type for any message
- `getDevice`, returns the device from message
- `makeCacheableSignalKeyStore`, make auth store more fast
- `downloadContentFromMessage`, download content from any message

## Sending Messages

- Send all types of messages with a single function
    - **[Here](https://baileys.whiskeysockets.io/types/AnyMessageContent.html) you can see all message contents supported, like text message**
    - **[Here](https://baileys.whiskeysockets.io/types/MiscMessageGenerationOptions.html) you can see all options supported, like quote message**

    ```ts
    const jid: string
    const content: AnyMessageContent
    const options: MiscMessageGenerationOptions

    sock.sendMessage(jid, content, options)
    ```

### Non-Media Messages

#### Text Message
```ts
await sock.sendMessage(jid, { text: 'hello word' })
```

#### Quote Message (works with all types)
```ts
await sock.sendMessage(jid, { text: 'hello word' }, { quoted: message })
```

#### Mention User (works with most types)
- @number is to mention in text, it's optional
```ts
await sock.sendMessage(
    jid,
    {
        text: '@12345678901',
        mentions: ['12345678901@s.whatsapp.net']
    }
)
```

#### Forward Messages
- You need to have message object, can be retrieved from [store](#implementing-a-data-store) or use a [message](https://baileys.whiskeysockets.io/types/WAMessage.html) object
```ts
const msg = getMessageFromStore() // implement this on your end
await sock.sendMessage(jid, { forward: msg }) // WA forward the message!
```

#### Location Message
```ts
await sock.sendMessage(
<<<<<<< HEAD
    jid,
=======
    jid, 
>>>>>>> 5f232ee9
    {
        location: {
            degreesLatitude: 24.121231,
            degreesLongitude: 55.1121221
        }
    }
)
```
#### Contact Message
```ts
const vcard = 'BEGIN:VCARD\n' // metadata of the contact card
            + 'VERSION:3.0\n'
            + 'FN:Jeff Singh\n' // full name
            + 'ORG:Ashoka Uni;\n' // the organization of the contact
            + 'TEL;type=CELL;type=VOICE;waid=911234567890:+91 12345 67890\n' // WhatsApp ID + phone number
            + 'END:VCARD'

await sock.sendMessage(
    id,
    {
        contacts: {
            displayName: 'Jeff',
            contacts: [{ vcard }]
        }
    }
)
```

#### Reaction Message
- You need to pass the key of message, you can retrieve from [store](#implementing-a-data-store) or use a [key](https://baileys.whiskeysockets.io/types/WAMessageKey.html) object
```ts
await sock.sendMessage(
    jid,
    {
        react: {
            text: '💖', // use an empty string to remove the reaction
            key: message.key
        }
    }
)
```

#### Pin Message
- You need to pass the key of message, you can retrieve from [store](#implementing-a-data-store) or use a [key](https://baileys.whiskeysockets.io/types/WAMessageKey.html) object

- Time can be:

| Time  | Seconds        |
|-------|----------------|
| 24h    | 86.400        |
| 7d     | 604.800       |
| 30d    | 2.592.000     |
<<<<<<< HEAD

=======

```ts
await sock.sendMessage(
    jid,
    {
        pin: {
            type: 1, // 0 to remove
            time: 86400
            key: message.key
        }
    }
)
```

#### Poll Message
>>>>>>> 5f232ee9
```ts
await sock.sendMessage(
    jid,
    {
<<<<<<< HEAD
        pin: {
            type: 1, // 0 to remove
            time: 86400
            key: message.key
        }
    }
)
```

#### Poll Message
```ts
await sock.sendMessage(
    jid,
    {
        poll: {
            name: 'My Poll',
            values: ['Option 1', 'Option 2', ...],
            selectableCount: 1,
            toAnnouncementGroup: false // or true
        }
    }
)
```

=======
        poll: {
            name: 'My Poll',
            values: ['Option 1', 'Option 2', ...],
            selectableCount: 1,
            toAnnouncementGroup: false // or true
        }
    }
)
```

>>>>>>> 5f232ee9
### Sending Messages with Link Previews

1. By default, wa does not have link generation when sent from the web
2. Baileys has a function to generate the content for these link previews
3. To enable this function's usage, add `link-preview-js` as a dependency to your project with `yarn add link-preview-js`
4. Send a link:
```ts
await sock.sendMessage(
    jid,
    {
<<<<<<< HEAD
        text: 'Hi, this was sent using https://github.com/brunocgc/baileys'
=======
        text: 'Hi, this was sent using https://github.com/whiskeysockets/baileys'
>>>>>>> 5f232ee9
    }
)
```

### Media Messages

Sending media (video, stickers, images) is easier & more efficient than ever.

> [!NOTE]
> In media messages, you can pass `{ stream: Stream }` or `{ url: Url }` or `Buffer` directly, you can see more [here](https://baileys.whiskeysockets.io/types/WAMediaUpload.html)

- When specifying a media url, Baileys never loads the entire buffer into memory; it even encrypts the media as a readable stream.

> [!TIP]
> It's recommended to use Stream or Url to save memory

#### Gif Message
- Whatsapp doesn't support `.gif` files, that's why we send gifs as common `.mp4` video with `gifPlayback` flag
```ts
await sock.sendMessage(
<<<<<<< HEAD
    jid,
    {
=======
    jid, 
    { 
>>>>>>> 5f232ee9
        video: fs.readFileSync('Media/ma_gif.mp4'),
        caption: 'hello word',
        gifPlayback: true
    }
)
```

#### Video Message
```ts
await sock.sendMessage(
<<<<<<< HEAD
    id,
    {
=======
    id, 
    { 
>>>>>>> 5f232ee9
        video: {
            url: './Media/ma_gif.mp4'
        },
        caption: 'hello word',
	    ptv: false // if set to true, will send as a `video note`
    }
)
```

#### Audio Message
- To audio message work in all devices you need to convert with some tool like `ffmpeg` with this flags:
    ```bash
        codec: libopus //ogg file
        ac: 1 //one channel
        avoid_negative_ts
        make_zero
    ```
    - Example:
    ```bash
    ffmpeg -i input.mp4 -avoid_negative_ts make_zero -ac 1 output.ogg
    ```
```ts
await sock.sendMessage(
<<<<<<< HEAD
    jid,
=======
    jid, 
>>>>>>> 5f232ee9
    {
        audio: {
            url: './Media/audio.mp3'
        },
        mimetype: 'audio/mp4'
    }
)
```

#### Image Message
```ts
await sock.sendMessage(
<<<<<<< HEAD
    id,
    {
=======
    id, 
    { 
>>>>>>> 5f232ee9
        image: {
            url: './Media/ma_img.png'
        },
        caption: 'hello word'
    }
)
```

#### View Once Message

- You can send all messages above as `viewOnce`, you only need to pass `viewOnce: true` in content object

```ts
await sock.sendMessage(
<<<<<<< HEAD
    id,
    {
=======
    id, 
    { 
>>>>>>> 5f232ee9
        image: {
            url: './Media/ma_img.png'
        },
        viewOnce: true, //works with video, audio too
        caption: 'hello word'
    }
)
```

## Modify Messages

### Deleting Messages (for everyone)

```ts
const msg = await sock.sendMessage(jid, { text: 'hello word' })
await sock.sendMessage(jid, { delete: msg.key })
```

**Note:** deleting for oneself is supported via `chatModify`, see in [this section](#modifying-chats)

### Editing Messages

- You can pass all editable contents here
```ts
await sock.sendMessage(jid, {
      text: 'updated text goes here',
      edit: response.key,
    });
```

## Manipulating Media Messages

### Thumbnail in Media Messages
- For media messages, the thumbnail can be generated automatically for images & stickers provided you add `jimp` or `sharp` as a dependency in your project using `yarn add jimp` or `yarn add sharp`.
- Thumbnails for videos can also be generated automatically, though, you need to have `ffmpeg` installed on your system.

### Downloading Media Messages

If you want to save the media you received
```ts
import { createWriteStream } from 'fs'
<<<<<<< HEAD
import { downloadMediaMessage, getContentType } from '@brunocgc/baileys'
=======
import { downloadMediaMessage, getContentType } from 'baileys'
>>>>>>> 5f232ee9

sock.ev.on('messages.upsert', async ({ [m] }) => {
    if (!m.message) return // if there is no text or media message
    const messageType = getContentType(m) // get what type of message it is (text, image, video...)

    // if the message is an image
    if (messageType === 'imageMessage') {
        // download the message
        const stream = await downloadMediaMessage(
            m,
            'stream', // can be 'buffer' too
            { },
            {
                logger,
                // pass this so that baileys can request a reupload of media
                // that has been deleted
                reuploadRequest: sock.updateMediaMessage
            }
        )
        // save to file
        const writeStream = createWriteStream('./my-download.jpeg')
        stream.pipe(writeStream)
    }
}
```

### Re-upload Media Message to Whatsapp

<<<<<<< HEAD
- WhatsApp automatically removes old media from their servers. For the device to access said media -- a re-upload is required by another device that has it. This can be accomplished using:
=======
- WhatsApp automatically removes old media from their servers. For the device to access said media -- a re-upload is required by another device that has it. This can be accomplished using: 
>>>>>>> 5f232ee9
```ts
await sock.updateMediaMessage(msg)
```

<<<<<<< HEAD
## Call

### Offer Call

```ts
await sock.offerCall(jid, isVideo)
```

### Terminate Call

- You can obtain `callId` and `callFrom` from `call` event

```ts
await sock.terminateCall(callId, callFrom)
```

### Reject Call

- You can obtain `callId` and `callFrom` from `call` event

```ts
await sock.rejectCall(callId, callFrom)
```

## Send States in Chat

### Reading Messages
- A set of message [keys](https://baileys.whiskeysockets.io/types/WAMessageKey.html) must be explicitly marked read now.
- You cannot mark an entire 'chat' read as it were with Baileys Web.
This means you have to keep track of unread messages.

```ts
const key: WAMessageKey
// can pass multiple keys to read multiple messages as well
await sock.readMessages([key])
```

The message ID is the unique identifier of the message that you are marking as read.
=======
## Reject Call

- You can obtain `callId` and `callFrom` from `call` event

```ts
await sock.rejectCall(callId, callFrom)
```

## Send States in Chat

### Reading Messages
- A set of message [keys](https://baileys.whiskeysockets.io/types/WAMessageKey.html) must be explicitly marked read now.
- You cannot mark an entire 'chat' read as it were with Baileys Web.
This means you have to keep track of unread messages.

```ts
const key: WAMessageKey
// can pass multiple keys to read multiple messages as well
await sock.readMessages([key])
```

The message ID is the unique identifier of the message that you are marking as read. 
>>>>>>> 5f232ee9
On a `WAMessage`, the `messageID` can be accessed using ```messageID = message.key.id```.

### Update Presence

- ``` presence ``` can be one of [these](https://baileys.whiskeysockets.io/types/WAPresence.html)
- The presence expires after about 10 seconds.
<<<<<<< HEAD
- This lets the person/group with `jid` know whether you're online, offline, typing etc.

```ts
await sock.sendPresenceUpdate('available', jid)
=======
- This lets the person/group with `jid` know whether you're online, offline, typing etc. 

```ts
await sock.sendPresenceUpdate('available', jid) 
>>>>>>> 5f232ee9
```

> [!NOTE]
> If a desktop client is active, WA doesn't send push notifications to the device. If you would like to receive said notifications -- mark your Baileys client offline using `sock.sendPresenceUpdate('unavailable')`

## Modifying Chats

WA uses an encrypted form of communication to send chat/app updates. This has been implemented mostly and you can send the following updates:

> [!IMPORTANT]
> If you mess up one of your updates, WA can log you out of all your devices and you'll have to log in again.

### Archive a Chat
```ts
const lastMsgInChat = await getLastMessageInChat(jid) // implement this on your end
await sock.chatModify({ archive: true, lastMessages: [lastMsgInChat] }, jid)
```
### Mute/Unmute a Chat

- Supported times:

| Time  | Miliseconds     |
|-------|-----------------|
| Remove | null           |
| 8h     | 86.400.000     |
| 7d     | 604.800.000    |

```ts
// mute for 8 hours
await sock.chatModify({ mute: 8 * 60 * 60 * 1000 }, jid)
// unmute
await sock.chatModify({ mute: null }, jid)
```
### Mark a Chat Read/Unread
```ts
const lastMsgInChat = await getLastMessageInChat(jid) // implement this on your end
// mark it unread
await sock.chatModify({ markRead: false, lastMessages: [lastMsgInChat] }, jid)
```

### Delete a Message for Me
```ts
await sock.chatModify(
    {
        clear: {
            messages: [
                {
                    id: 'ATWYHDNNWU81732J',
<<<<<<< HEAD
                    fromMe: true,
=======
                    fromMe: true, 
>>>>>>> 5f232ee9
                    timestamp: '1654823909'
                }
            ]
        }
<<<<<<< HEAD
    },
=======
    }, 
>>>>>>> 5f232ee9
    jid
)

```
### Delete a Chat
```ts
const lastMsgInChat = await getLastMessageInChat(jid) // implement this on your end
await sock.chatModify({
        delete: true,
        lastMessages: [
            {
                key: lastMsgInChat.key,
                messageTimestamp: lastMsgInChat.messageTimestamp
            }
        ]
    },
    jid
)
```
### Pin/Unpin a Chat
```ts
await sock.chatModify({
        pin: true // or `false` to unpin
    },
    jid
)
```
### Star/Unstar a Message
```ts
await sock.chatModify({
        star: {
            messages: [
                {
                    id: 'messageID',
                    fromMe: true // or `false`
                }
            ],
            star: true // - true: Star Message; false: Unstar Message
        }
    },
    jid
)
```

### Disappearing Messages

- Ephemeral can be:

| Time  | Seconds        |
|-------|----------------|
| Remove | 0          |
| 24h    | 86.400     |
| 7d     | 604.800    |
| 90d    | 7.776.000  |

- You need to pass in **Seconds**, default is 7 days

```ts
// turn on disappearing messages
await sock.sendMessage(
    jid,
    // this is 1 week in seconds -- how long you want messages to appear for
    { disappearingMessagesInChat: WA_DEFAULT_EPHEMERAL }
)

// will send as a disappearing message
await sock.sendMessage(jid, { text: 'hello' }, { ephemeralExpiration: WA_DEFAULT_EPHEMERAL })

// turn off disappearing messages
await sock.sendMessage(
    jid,
    { disappearingMessagesInChat: false }
)
```

## User Querys
<<<<<<< HEAD

### Check If ID Exists in Whatsapp
```ts
const [result] = await sock.onWhatsApp(jid)
if (result.exists) console.log (`${jid} exists on WhatsApp, as jid: ${result.jid}`)
=======

### Check If ID Exists in Whatsapp
```ts
const [result] = await sock.onWhatsApp(jid)
if (result.exists) console.log (`${jid} exists on WhatsApp, as jid: ${result.jid}`)
```

### Query Chat History (groups too)

- You need to have oldest message in chat
```ts
const msg = await getOldestMessageInChat(jid)
await sock.fetchMessageHistory(
    50, //quantity (max: 50 per query)
    msg.key,
    msg.messageTimestamp
)
>>>>>>> 5f232ee9
```
- Messages will be received in `messaging.history-set` event

<<<<<<< HEAD
### Query Chat History (groups too)

- You need to have oldest message in chat
```ts
const msg = await getOldestMessageInChat(jid)
await sock.fetchMessageHistory(
    50, //quantity (max: 50 per query)
    msg.key,
    msg.messageTimestamp
)
```
- Messages will be received in `messaging.history-set` event

### Fetch Status
```ts
const status = await sock.fetchStatus(jid)
console.log('status: ' + status)
```

=======
### Fetch Status
```ts
const status = await sock.fetchStatus(jid)
console.log('status: ' + status)
```

>>>>>>> 5f232ee9
### Fetch Profile Picture (groups too)
- To get the display picture of some person/group
```ts
// for low res picture
const ppUrl = await sock.profilePictureUrl(jid)
console.log(ppUrl)

// for high res picture
const ppUrl = await sock.profilePictureUrl(jid, 'image')
```

### Fetch Bussines Profile (such as description or category)
```ts
const profile = await sock.getBusinessProfile(jid)
console.log('business description: ' + profile.description + ', category: ' + profile.category)
```

### Fetch Someone's Presence (if they're typing or online)
```ts
// the presence update is fetched and called here
sock.ev.on('presence.update', console.log)

// request updates for a chat
<<<<<<< HEAD
await sock.presenceSubscribe(jid)
=======
await sock.presenceSubscribe(jid) 
>>>>>>> 5f232ee9
```

## Change Profile

### Change Profile Status
```ts
await sock.updateProfileStatus('Hello World!')
```
### Change Profile Name
```ts
await sock.updateProfileName('My name')
```
### Change Display Picture (groups too)
- To change your display picture or a group's

> [!NOTE]
> Like media messages, you can pass `{ stream: Stream }` or `{ url: Url }` or `Buffer` directly, you can see more [here](https://baileys.whiskeysockets.io/types/WAMediaUpload.html)

```ts
await sock.updateProfilePicture(jid, { url: './new-profile-picture.jpeg' })
```
### Remove display picture (groups too)
```ts
await sock.removeProfilePicture(jid)
```

## Groups

- To change group properties you need to be admin

### Create a Group
```ts
// title & participants
const group = await sock.groupCreate('My Fab Group', ['1234@s.whatsapp.net', '4564@s.whatsapp.net'])
console.log('created group with id: ' + group.gid)
await sock.sendMessage(group.id, { text: 'hello there' }) // say hello to everyone on the group
```
### Add/Remove or Demote/Promote
```ts
// id & people to add to the group (will throw error if it fails)
await sock.groupParticipantsUpdate(
<<<<<<< HEAD
    jid,
=======
    jid, 
>>>>>>> 5f232ee9
    ['abcd@s.whatsapp.net', 'efgh@s.whatsapp.net'],
    'add' // replace this parameter with 'remove' or 'demote' or 'promote'
)
```
### Change Subject (name)
```ts
await sock.groupUpdateSubject(jid, 'New Subject!')
```
### Change Description
```ts
await sock.groupUpdateDescription(jid, 'New Description!')
```
### Change Settings
```ts
// only allow admins to send messages
await sock.groupSettingUpdate(jid, 'announcement')
// allow everyone to send messages
await sock.groupSettingUpdate(jid, 'not_announcement')
// allow everyone to modify the group's settings -- like display picture etc.
await sock.groupSettingUpdate(jid, 'unlocked')
// only allow admins to modify the group's settings
await sock.groupSettingUpdate(jid, 'locked')
```
### Leave a Group
```ts
// will throw error if it fails
await sock.groupLeave(jid)
```
### Get Invite Code
- To create link with code use `'https://chat.whatsapp.com/' + code`
```ts
const code = await sock.groupInviteCode(jid)
console.log('group code: ' + code)
```
### Revoke Invite Code
```ts
const code = await sock.groupRevokeInvite(jid)
console.log('New group code: ' + code)
```
### Join Using Invitation Code
- Code can't have `https://chat.whatsapp.com/`, only code
```ts
const response = await sock.groupAcceptInvite(code)
console.log('joined to: ' + response)
```
### Get Group Info by Invite Code
```ts
const response = await sock.groupGetInviteInfo(code)
console.log('group information: ' + response)
```
### Query Metadata (participants, name, description...)
```ts
<<<<<<< HEAD
const metadata = await sock.groupMetadata(jid)
=======
const metadata = await sock.groupMetadata(jid) 
>>>>>>> 5f232ee9
console.log(metadata.id + ', title: ' + metadata.subject + ', description: ' + metadata.desc)
```
### Join using `groupInviteMessage`
```ts
const response = await sock.groupAcceptInviteV4(jid, groupInviteMessage)
console.log('joined to: ' + response)
```
### Get Request Join List
```ts
const response = await sock.groupRequestParticipantsList(jid)
console.log(response)
```
### Approve/Reject Request Join
```ts
const response = await sock.groupRequestParticipantsUpdate(
    jid, // group id
    ['abcd@s.whatsapp.net', 'efgh@s.whatsapp.net'],
<<<<<<< HEAD
    'approve' // or 'reject'
=======
    'approve' // or 'reject' 
>>>>>>> 5f232ee9
)
console.log(response)
```
### Get All Participating Groups Metadata
```ts
const response = await sock.groupFetchAllParticipating()
console.log(response)
```
### Toggle Ephemeral

- Ephemeral can be:

| Time  | Seconds        |
|-------|----------------|
| Remove | 0          |
| 24h    | 86.400     |
| 7d     | 604.800    |
| 90d    | 7.776.000  |

```ts
await sock.groupToggleEphemeral(jid, 86400)
```

### Change Add Mode
```ts
await sock.groupMemberAddMode(
    jid,
    'all_member_add' // or 'admin_add'
)
```

## Privacy

### Block/Unblock User
```ts
await sock.updateBlockStatus(jid, 'block') // Block user
await sock.updateBlockStatus(jid, 'unblock') // Unblock user
```
### Get Privacy Settings
```ts
const privacySettings = await sock.fetchPrivacySettings(true)
console.log('privacy settings: ' + privacySettings)
```
### Get BlockList
```ts
const response = await sock.fetchBlocklist()
console.log(response)
```
### Update LastSeen Privacy
```ts
const value = 'all' // 'contacts' | 'contact_blacklist' | 'none'
await sock.updateLastSeenPrivacy(value)
```
### Update Online Privacy
```ts
const value = 'all' // 'match_last_seen'
await sock.updateOnlinePrivacy(value)
```
### Update Profile Picture Privacy
```ts
const value = 'all' // 'contacts' | 'contact_blacklist' | 'none'
await sock.updateProfilePicturePrivacy(value)
```
### Update Status Privacy
```ts
const value = 'all' // 'contacts' | 'contact_blacklist' | 'none'
await sock.updateStatusPrivacy(value)
```
### Update Read Receipts Privacy
```ts
const value = 'all' // 'none'
await sock.updateReadReceiptsPrivacy(value)
```
### Update Groups Add Privacy
```ts
const value = 'all' // 'contacts' | 'contact_blacklist'
await sock.updateGroupsAddPrivacy(value)
```
### Update Default Disappearing Mode

- Like [this](#disappearing-messages), ephemeral can be:

| Time  | Seconds        |
|-------|----------------|
| Remove | 0          |
| 24h    | 86.400     |
| 7d     | 604.800    |
| 90d    | 7.776.000  |

```ts
<<<<<<< HEAD
const ephemeral = 86400
=======
const ephemeral = 86400 
>>>>>>> 5f232ee9
await sock.updateDefaultDisappearingMode(ephemeral)
```

## Broadcast Lists & Stories

### Send Broadcast & Stories
- Messages can be sent to broadcasts & stories. You need to add the following message options in sendMessage, like this:
```ts
await sock.sendMessage(
    jid,
    {
        image: {
            url: url
        },
        caption: caption
    },
    {
        backgroundColor: backgroundColor,
        font: font,
        statusJidList: statusJidList,
        broadcast: true
    }
)
```
- Message body can be a `extendedTextMessage` or `imageMessage` or `videoMessage` or `voiceMessage`, see [here](https://baileys.whiskeysockets.io/types/AnyRegularMessageContent.html)
- You can add `backgroundColor` and other options in the message options, see [here](https://baileys.whiskeysockets.io/types/MiscMessageGenerationOptions.html)
- `broadcast: true` enables broadcast mode
- `statusJidList`: a list of people that you can get which you need to provide, which are the people who will get this status message.

- You can send messages to broadcast lists the same way you send messages to groups & individual chats.
- Right now, WA Web does not support creating broadcast lists, but you can still delete them.
- Broadcast IDs are in the format `12345678@broadcast`
### Query a Broadcast List's Recipients & Name
```ts
const bList = await sock.getBroadcastListInfo('1234@broadcast')
console.log (`list name: ${bList.name}, recps: ${bList.recipients}`)
```

## Writing Custom Functionality
Baileys is written with custom functionality in mind. Instead of forking the project & re-writing the internals, you can simply write your own extensions.

### Enabling Debug Level in Baileys Logs
First, enable the logging of unhandled messages from WhatsApp by setting:
```ts
const sock = makeWASocket({
    logger: P({ level: 'debug' }),
})
```
<<<<<<< HEAD
This will enable you to see all sorts of messages WhatsApp sends in the console.
=======
This will enable you to see all sorts of messages WhatsApp sends in the console. 
>>>>>>> 5f232ee9

### How Whatsapp Communicate With Us

> [!TIP]
> If you want to learn whatsapp protocol, we recommend to study about Libsignal Protocol and Noise Protocol

<<<<<<< HEAD
- **Example:** Functionality to track the battery percentage of your phone. You enable logging and you'll see a message about your battery pop up in the console:
    ```
    {
        "level": 10,
        "fromMe": false,
        "frame": {
            "tag": "ib",
            "attrs": {
                "from": "@s.whatsapp.net"
            },
            "content": [
                {
                    "tag": "edge_routing",
                    "attrs": {},
                    "content": [
                        {
                            "tag": "routing_info",
                            "attrs": {},
                            "content": {
                                "type": "Buffer",
                                "data": [8,2,8,5]
                            }
                        }
                    ]
                }
            ]
        },
        "msg":"communication"
    }
    ```
=======
- **Example:** Functionality to track the battery percentage of your phone. You enable logging and you'll see a message about your battery pop up in the console: 
    ```
    {
        "level": 10,
        "fromMe": false,
        "frame": {
            "tag": "ib",
            "attrs": {
                "from": "@s.whatsapp.net"
            },
            "content": [
                {
                    "tag": "edge_routing",
                    "attrs": {},
                    "content": [
                        {
                            "tag": "routing_info",
                            "attrs": {},
                            "content": {
                                "type": "Buffer",
                                "data": [8,2,8,5]
                            }
                        }
                    ]
                }
            ]
        },
        "msg":"communication"
    }
    ``` 
>>>>>>> 5f232ee9

The `'frame'` is what the message received is, it has three components:
- `tag` -- what this frame is about (eg. message will have 'message')
- `attrs` -- a string key-value pair with some metadata (contains ID of the message usually)
- `content` -- the actual data (eg. a message node will have the actual message content in it)
- read more about this format [here](/src/WABinary/readme.md)

### Register a Callback for Websocket Events

> [!TIP]
> Recommended to see `onMessageReceived` function in `socket.ts` file to understand how websockets events are fired

```ts
// for any message with tag 'edge_routing'
sock.ws.on('CB:edge_routing', (node: BinaryNode) => { })

// for any message with tag 'edge_routing' and id attribute = abcd
sock.ws.on('CB:edge_routing,id:abcd', (node: BinaryNode) => { })

// for any message with tag 'edge_routing', id attribute = abcd & first content node routing_info
sock.ws.on('CB:edge_routing,id:abcd,routing_info', (node: BinaryNode) => { })
```

> [!NOTE]
> Also, this repo is now licenced under GPL 3 since it uses [libsignal-node](https://git.questbook.io/backend/service-coderunner/-/merge_requests/1)<|MERGE_RESOLUTION|>--- conflicted
+++ resolved
@@ -2,21 +2,11 @@
 
 <div align='center'>
 
-<<<<<<< HEAD
 ![GitHub Downloads (all assets, all releases)](https://img.shields.io/github/downloads/brunocgc/baileys/total)
 ![GitHub code size in bytes](https://img.shields.io/github/languages/code-size/brunocgc/baileys)
 ![GitHub License](https://img.shields.io/github/license/brunocgc/baileys)
 ![GitHub Repo stars](https://img.shields.io/github/stars/brunocgc/baileys)
 ![GitHub forks](https://img.shields.io/github/forks/brunocgc/baileys)
-=======
-![GitHub Downloads (all assets, all releases)](https://img.shields.io/github/downloads/whiskeysockets/baileys/total)
-![NPM Downloads](https://img.shields.io/npm/dw/%40whiskeysockets%2Fbaileys?label=npm&color=%23CB3837)
-![GitHub code size in bytes](https://img.shields.io/github/languages/code-size/whiskeysockets/baileys)
-![GitHub License](https://img.shields.io/github/license/whiskeysockets/baileys)
-![Discord](https://img.shields.io/discord/725839806084546610?label=discord&color=%235865F2)
-![GitHub Repo stars](https://img.shields.io/github/stars/whiskeysockets/baileys)
-![GitHub forks](https://img.shields.io/github/forks/whiskeysockets/baileys)
->>>>>>> 5f232ee9
 
 </div>
 
@@ -29,26 +19,16 @@
 The maintainers of Baileys do not in any way condone the use of this application in practices that violate the Terms of Service of WhatsApp. The maintainers of this application call upon the personal responsibility of its users to use this application in a fair way, as it is intended to be used.
 ##
 
-<<<<<<< HEAD
 - Baileys does not require Selenium or any other browser to be interface with WhatsApp Web, it does so directly using a **WebSocket**.
 - Not running Selenium or Chromimum saves you like **half a gig** of ram :/
-=======
-- Baileys does not require Selenium or any other browser to be interface with WhatsApp Web, it does so directly using a **WebSocket**. 
-- Not running Selenium or Chromimum saves you like **half a gig** of ram :/ 
->>>>>>> 5f232ee9
 - Baileys supports interacting with the multi-device & web versions of WhatsApp.
 - Thank you to [@pokearaujo](https://github.com/pokearaujo/multidevice) for writing his observations on the workings of WhatsApp Multi-Device. Also, thank you to [@Sigalor](https://github.com/sigalor/whatsapp-web-reveng) for writing his observations on the workings of WhatsApp Web and thanks to [@Rhymen](https://github.com/Rhymen/go-whatsapp/) for the __go__ implementation.
 
 > [!IMPORTANT]
 > The original repository had to be removed by the original author - we now continue development in this repository here.
 This is the only official repository and is maintained by the community.
-<<<<<<< HEAD
 > **Join the Discord [here](https://discord.gg/N2UqQvJM)**
 
-=======
-> **Join the Discord [here](https://discord.gg/WeJM5FP9GG)**
- 
->>>>>>> 5f232ee9
 ## Example
 
 Do check out & run [example.ts](Example/example.ts) to see an example usage of the library.
@@ -62,11 +42,7 @@
 
 Use the stable version:
 ```
-<<<<<<< HEAD
 yarn add @brunocgc/baileys
-=======
-yarn add baileys
->>>>>>> 5f232ee9
 ```
 
 Use the edge version (no guarantee of stability, but latest fixes + features)
@@ -74,24 +50,11 @@
 yarn add github:brunocgc/Baileys
 ```
 
-<<<<<<< HEAD
 Then import your code using:
 ```ts
 import makeWASocket from '@brunocgc/baileys'
 ```
 
-=======
-Then import the default function in your code:
-```ts 
-import makeWASocket from 'baileys'
-```
-
-# Links
-
-- [Discord](https://discord.gg/WeJM5FP9GG)
-- [Docs](https://guide.whiskeysockets.io/)
-
->>>>>>> 5f232ee9
 # Index
 
 - [Connecting Account](#connecting-account)
@@ -136,14 +99,10 @@
     - [Thumbnail in Media Messages](#thumbnail-in-media-messages)
     - [Downloading Media Messages](#downloading-media-messages)
     - [Re-upload Media Message to Whatsapp](#re-upload-media-message-to-whatsapp)
-<<<<<<< HEAD
 - [Call](#call)
     - [Offer Call](#offer-call)
     - [Terminate Call](#terminate-call)
     - [Reject Call](#reject-call)
-=======
-- [Reject Call](#reject-call)
->>>>>>> 5f232ee9
 - [Send States in Chat](#send-states-in-chat)
     - [Reading Messages](#reading-messages)
     - [Update Presence](#update-presence)
@@ -220,11 +179,7 @@
 > You can customize browser name if you connect with **QR-CODE**, with `Browser` constant, we have some browsers config, **see [here](https://baileys.whiskeysockets.io/types/BrowsersMap.html)**
 
 ```ts
-<<<<<<< HEAD
 import makeWASocket from '@brunocgc/baileys'
-=======
-import makeWASocket from 'baileys'
->>>>>>> 5f232ee9
 
 const sock = makeWASocket({
     // can provide additional config here
@@ -244,7 +199,6 @@
 The phone number can't have `+` or `()` or `-`, only numbers, you must provide country code
 
 ```ts
-<<<<<<< HEAD
 import makeWASocket from '@brunocgc/baileys'
 
 const sock = makeWASocket({
@@ -252,15 +206,6 @@
     printQRInTerminal: false //need to be false
 })
 
-=======
-import makeWASocket from 'baileys'
-
-const sock = makeWASocket({
-    // can provide additional config here
-    printQRInTerminal: false //need to be false
-})
-// NOTE: WAIT TILL QR EVENT BEFORE REQUESTING THE PAIRING CODE
->>>>>>> 5f232ee9
 if (!sock.authState.creds.registered) {
     const number = 'XXXXXXXXXXX'
     const code = await sock.requestPairingCode(number)
@@ -283,6 +228,44 @@
 })
 ```
 
+## Important Notes About Socket Config
+
+### Caching Group Metadata (Recommended)
+- If you use baileys for groups, we recommend you to set `cachedGroupMetadata` in socket config, you need to implement a cache like this:
+
+    ```ts
+    const groupCache = new NodeCache({stdTTL: 5 * 60, useClones: false})
+
+    const sock = makeWASocket({
+        cachedGroupMetadata: async (jid) => groupCache.get(jid)
+    })
+
+    sock.ev.on('groups.update', async ([event]) => {
+        const metadata = await sock.groupMetadata(event.id)
+        groupCache.set(event.id, metadata)
+    })
+
+    sock.ev.on('group-participants.update', async (event) => {
+        const metadata = await sock.groupMetadata(event.id)
+        groupCache.set(event.id, metadata)
+    })
+    ```
+
+### Improve Retry System & Decrypt Poll Votes
+- If you want to improve sending message, retrying when error occurs and decrypt poll votes, you need to have a store and set `getMessage` config in socket like this:
+    ```ts
+    const sock = makeWASocket({
+        getMessage: async (key) => await getMessageFromStore(key)
+    })
+    ```
+
+### Receive Notifications in Whatsapp App
+- If you want to receive notifications in whatsapp app, set `markOnlineOnConnect` to `false`
+    ```ts
+    const sock = makeWASocket({
+        markOnlineOnConnect: false
+    })
+    ```
 ## Important Notes About Socket Config
 
 ### Caching Group Metadata (Recommended)
@@ -327,20 +310,20 @@
 
 So, you can load the credentials to log back in:
 ```ts
-<<<<<<< HEAD
 import makeWASocket, { BufferJSON, useMultiFileAuthState } from '@brunocgc/baileys'
-=======
-import makeWASocket, { useMultiFileAuthState } from 'baileys'
->>>>>>> 5f232ee9
 
 const { state, saveCreds } = await useMultiFileAuthState('auth_info_baileys')
+
 
 // will use the given state to connect
 // so if valid credentials are available -- it'll connect without QR
 const sock = makeWASocket({ auth: state })
 
+const sock = makeWASocket({ auth: state })
+
 // this will be called as soon as the credentials are updated
 sock.ev.on('creds.update', saveCreds)
+sock.ev.on('creds.update', saveCreds)
 ```
 
 > [!IMPORTANT]
@@ -348,14 +331,15 @@
 
 > [!NOTE]
 > When a message is received/sent, due to signal sessions needing updating, the auth keys (`authState.keys`) will update. Whenever that happens, you must save the updated keys (`authState.keys.set()` is called). Not doing so will prevent your messages from reaching the recipient & cause other unexpected consequences. The `useMultiFileAuthState` function automatically takes care of that, but for any other serious implementation -- you will need to be very careful with the key state management.
+> [!IMPORTANT]
+> `useMultiFileAuthState` is a utility function to help save the auth state in a single folder, this function serves as a good guide to help write auth & key states for SQL/no-SQL databases, which I would recommend in any production grade system.
+
+> [!NOTE]
+> When a message is received/sent, due to signal sessions needing updating, the auth keys (`authState.keys`) will update. Whenever that happens, you must save the updated keys (`authState.keys.set()` is called). Not doing so will prevent your messages from reaching the recipient & cause other unexpected consequences. The `useMultiFileAuthState` function automatically takes care of that, but for any other serious implementation -- you will need to be very careful with the key state management.
 
 ## Handling Events
 
-<<<<<<< HEAD
 - Baileys uses the EventEmitter syntax for events.
-=======
-- Baileys uses the EventEmitter syntax for events. 
->>>>>>> 5f232ee9
 They're all nicely typed up, so you shouldn't have any issues with an Intellisense editor like VS Code.
 
 > [!IMPORTANT]
@@ -371,7 +355,6 @@
 
 ### Example to Start
 
-<<<<<<< HEAD
 ```ts
 import makeWASocket, { DisconnectReason, useMultiFileAuthState } from '@brunocgc/baileys'
 import { Boom } from '@hapi/boom'
@@ -383,23 +366,6 @@
     })
     sock.ev.on('connection.update', (update) => {
         const { state, saveCreds } = await useMultiFileAuthState('auth_info_baileys')
-=======
-> [!NOTE]
-> This example includes basic auth storage too
-
-```ts
-import makeWASocket, { DisconnectReason, useMultiFileAuthState } from 'baileys'
-import { Boom } from '@hapi/boom'
-
-async function connectToWhatsApp () {
-    const { state, saveCreds } = await useMultiFileAuthState('auth_info_baileys')
-    const sock = makeWASocket({
-        // can provide additional config here
-        auth: state,
-        printQRInTerminal: true
-    })
-    sock.ev.on('connection.update', (update) => {
->>>>>>> 5f232ee9
         const { connection, lastDisconnect } = update
         if(connection === 'close') {
             const shouldReconnect = (lastDisconnect.error as Boom)?.output?.statusCode !== DisconnectReason.loggedOut
@@ -420,16 +386,11 @@
             await sock.sendMessage(m.key.remoteJid!, { text: 'Hello Word' })
         }
     })
-<<<<<<< HEAD
-=======
-
->>>>>>> 5f232ee9
     // to storage creds (session info) when it updates
     sock.ev.on('creds.update', saveCreds)
 }
 // run in main file
 connectToWhatsApp()
-<<<<<<< HEAD
 ```
 
 > [!IMPORTANT]
@@ -458,36 +419,6 @@
 })
 ```
 
-=======
-```
-
-> [!IMPORTANT]
-> In `messages.upsert` it's recommended to use a loop like `for (const message of event.messages)` to handle all messages in array
-
-### Decrypt Poll Votes
-
-- By default poll votes are encrypted and handled in `messages.update`
-- That's a simple example
-```ts
-sock.ev.on('messages.update', event => {
-    for(const { key, update } of event) {
-        if(update.pollUpdates) {
-            const pollCreation = await getMessage(key)
-            if(pollCreation) {
-                console.log(
-                    'got poll update, aggregation: ',
-                    getAggregateVotesInPollMessage({
-                        message: pollCreation,
-                        pollUpdates: update.pollUpdates,
-                    })
-                )
-            }
-        }
-    }
-})
-```
-
->>>>>>> 5f232ee9
 - `getMessage` is a [store](#implementing-a-data-store) implementation (in your end)
 
 ### Summary of Events on First Connection
@@ -501,15 +432,15 @@
 
 > [!IMPORTANT]
 > I highly recommend building your own data store, as storing someone's entire chat history in memory is a terrible waste of RAM.
+- Baileys does not come with a defacto storage for chats, contacts, or messages. However, a simple in-memory implementation has been provided. The store listens for chat updates, new messages, message updates, etc., to always have an up-to-date version of the data.
+
+> [!IMPORTANT]
+> I highly recommend building your own data store, as storing someone's entire chat history in memory is a terrible waste of RAM.
 
 It can be used as follows:
 
 ```ts
-<<<<<<< HEAD
 import makeWASocket, { makeInMemoryStore } from '@brunocgc/baileys'
-=======
-import makeWASocket, { makeInMemoryStore } from 'baileys'
->>>>>>> 5f232ee9
 // the store maintains the data of the WA connection in memory
 // can be written out to a file & read from it
 const store = makeInMemoryStore({ })
@@ -528,6 +459,8 @@
 sock.ev.on('chats.upsert', () => {
     // can use 'store.chats' however you want, even after the socket dies out
     // 'chats' => a KeyedDB instance
+    // can use 'store.chats' however you want, even after the socket dies out
+    // 'chats' => a KeyedDB instance
     console.log('got chats', store.chats.all())
 })
 
@@ -541,17 +474,10 @@
 
 ## Whatsapp IDs Explain
 
-<<<<<<< HEAD
 - `id` is the WhatsApp ID, called `jid` too, of the person or group you're sending the message to.
     - It must be in the format ```[country code][phone number]@s.whatsapp.net```
 	    - Example for people: ```+19999999999@s.whatsapp.net```.
 	    - For groups, it must be in the format ``` 123456789-123345@g.us ```.
-=======
-- `id` is the WhatsApp ID, called `jid` too, of the person or group you're sending the message to. 
-    - It must be in the format ```[country code][phone number]@s.whatsapp.net```
-	    - Example for people: ```+19999999999@s.whatsapp.net```. 
-	    - For groups, it must be in the format ``` 123456789-123345@g.us ```. 
->>>>>>> 5f232ee9
     - For broadcast lists, it's `[timestamp of creation]@broadcast`.
     - For stories, the ID is `status@broadcast`.
 
@@ -575,6 +501,17 @@
 
     sock.sendMessage(jid, content, options)
     ```
+- Send all types of messages with a single function
+    - **[Here](https://baileys.whiskeysockets.io/types/AnyMessageContent.html) you can see all message contents supported, like text message**
+    - **[Here](https://baileys.whiskeysockets.io/types/MiscMessageGenerationOptions.html) you can see all options supported, like quote message**
+
+    ```ts
+    const jid: string
+    const content: AnyMessageContent
+    const options: MiscMessageGenerationOptions
+
+    sock.sendMessage(jid, content, options)
+    ```
 
 ### Non-Media Messages
 
@@ -610,11 +547,7 @@
 #### Location Message
 ```ts
 await sock.sendMessage(
-<<<<<<< HEAD
-    jid,
-=======
-    jid, 
->>>>>>> 5f232ee9
+    jid,
     {
         location: {
             degreesLatitude: 24.121231,
@@ -622,6 +555,9 @@
         }
     }
 )
+```
+#### Contact Message
+```ts
 ```
 #### Contact Message
 ```ts
@@ -633,6 +569,8 @@
             + 'END:VCARD'
 
 await sock.sendMessage(
+
+await sock.sendMessage(
     id,
     {
         contacts: {
@@ -667,30 +605,11 @@
 | 24h    | 86.400        |
 | 7d     | 604.800       |
 | 30d    | 2.592.000     |
-<<<<<<< HEAD
-
-=======
-
-```ts
-await sock.sendMessage(
-    jid,
-    {
-        pin: {
-            type: 1, // 0 to remove
-            time: 86400
-            key: message.key
-        }
-    }
-)
-```
-
-#### Poll Message
->>>>>>> 5f232ee9
-```ts
-await sock.sendMessage(
-    jid,
-    {
-<<<<<<< HEAD
+
+```ts
+await sock.sendMessage(
+    jid,
+    {
         pin: {
             type: 1, // 0 to remove
             time: 86400
@@ -715,7 +634,49 @@
 )
 ```
 
-=======
+#### Reaction Message
+- You need to pass the key of message, you can retrieve from [store](#implementing-a-data-store) or use a [key](https://baileys.whiskeysockets.io/types/WAMessageKey.html) object
+```ts
+await sock.sendMessage(
+    jid,
+    {
+        react: {
+            text: '💖', // use an empty string to remove the reaction
+            key: message.key
+        }
+    }
+)
+```
+
+#### Pin Message
+- You need to pass the key of message, you can retrieve from [store](#implementing-a-data-store) or use a [key](https://baileys.whiskeysockets.io/types/WAMessageKey.html) object
+
+- Time can be:
+
+| Time  | Seconds        |
+|-------|----------------|
+| 24h    | 86.400        |
+| 7d     | 604.800       |
+| 30d    | 2.592.000     |
+
+```ts
+await sock.sendMessage(
+    jid,
+    {
+        pin: {
+            type: 1, // 0 to remove
+            time: 86400
+            key: message.key
+        }
+    }
+)
+```
+
+#### Poll Message
+```ts
+await sock.sendMessage(
+    jid,
+    {
         poll: {
             name: 'My Poll',
             values: ['Option 1', 'Option 2', ...],
@@ -726,9 +687,10 @@
 )
 ```
 
->>>>>>> 5f232ee9
 ### Sending Messages with Link Previews
-
+### Sending Messages with Link Previews
+
+1. By default, wa does not have link generation when sent from the web
 1. By default, wa does not have link generation when sent from the web
 2. Baileys has a function to generate the content for these link previews
 3. To enable this function's usage, add `link-preview-js` as a dependency to your project with `yarn add link-preview-js`
@@ -737,11 +699,7 @@
 await sock.sendMessage(
     jid,
     {
-<<<<<<< HEAD
         text: 'Hi, this was sent using https://github.com/brunocgc/baileys'
-=======
-        text: 'Hi, this was sent using https://github.com/whiskeysockets/baileys'
->>>>>>> 5f232ee9
     }
 )
 ```
@@ -753,6 +711,11 @@
 > [!NOTE]
 > In media messages, you can pass `{ stream: Stream }` or `{ url: Url }` or `Buffer` directly, you can see more [here](https://baileys.whiskeysockets.io/types/WAMediaUpload.html)
 
+Sending media (video, stickers, images) is easier & more efficient than ever.
+
+> [!NOTE]
+> In media messages, you can pass `{ stream: Stream }` or `{ url: Url }` or `Buffer` directly, you can see more [here](https://baileys.whiskeysockets.io/types/WAMediaUpload.html)
+
 - When specifying a media url, Baileys never loads the entire buffer into memory; it even encrypts the media as a readable stream.
 
 > [!TIP]
@@ -761,31 +724,30 @@
 #### Gif Message
 - Whatsapp doesn't support `.gif` files, that's why we send gifs as common `.mp4` video with `gifPlayback` flag
 ```ts
-await sock.sendMessage(
-<<<<<<< HEAD
-    jid,
-    {
-=======
-    jid, 
-    { 
->>>>>>> 5f232ee9
+> [!TIP]
+> It's recommended to use Stream or Url to save memory
+
+#### Gif Message
+- Whatsapp doesn't support `.gif` files, that's why we send gifs as common `.mp4` video with `gifPlayback` flag
+```ts
+await sock.sendMessage(
+    jid,
+    {
         video: fs.readFileSync('Media/ma_gif.mp4'),
         caption: 'hello word',
         gifPlayback: true
     }
 )
 ```
+```
 
 #### Video Message
 ```ts
-await sock.sendMessage(
-<<<<<<< HEAD
+#### Video Message
+```ts
+await sock.sendMessage(
     id,
     {
-=======
-    id, 
-    { 
->>>>>>> 5f232ee9
         video: {
             url: './Media/ma_gif.mp4'
         },
@@ -808,12 +770,23 @@
     ffmpeg -i input.mp4 -avoid_negative_ts make_zero -ac 1 output.ogg
     ```
 ```ts
-await sock.sendMessage(
-<<<<<<< HEAD
-    jid,
-=======
-    jid, 
->>>>>>> 5f232ee9
+```
+
+#### Audio Message
+- To audio message work in all devices you need to convert with some tool like `ffmpeg` with this flags:
+    ```bash
+        codec: libopus //ogg file
+        ac: 1 //one channel
+        avoid_negative_ts
+        make_zero
+    ```
+    - Example:
+    ```bash
+    ffmpeg -i input.mp4 -avoid_negative_ts make_zero -ac 1 output.ogg
+    ```
+```ts
+await sock.sendMessage(
+    jid,
     {
         audio: {
             url: './Media/audio.mp3'
@@ -826,13 +799,8 @@
 #### Image Message
 ```ts
 await sock.sendMessage(
-<<<<<<< HEAD
     id,
     {
-=======
-    id, 
-    { 
->>>>>>> 5f232ee9
         image: {
             url: './Media/ma_img.png'
         },
@@ -847,13 +815,8 @@
 
 ```ts
 await sock.sendMessage(
-<<<<<<< HEAD
     id,
     {
-=======
-    id, 
-    { 
->>>>>>> 5f232ee9
         image: {
             url: './Media/ma_img.png'
         },
@@ -895,21 +858,22 @@
 If you want to save the media you received
 ```ts
 import { createWriteStream } from 'fs'
-<<<<<<< HEAD
 import { downloadMediaMessage, getContentType } from '@brunocgc/baileys'
-=======
-import { downloadMediaMessage, getContentType } from 'baileys'
->>>>>>> 5f232ee9
-
+
+sock.ev.on('messages.upsert', async ({ [m] }) => {
 sock.ev.on('messages.upsert', async ({ [m] }) => {
     if (!m.message) return // if there is no text or media message
+    const messageType = getContentType(m) // get what type of message it is (text, image, video...)
+
     const messageType = getContentType(m) // get what type of message it is (text, image, video...)
 
     // if the message is an image
     if (messageType === 'imageMessage') {
         // download the message
         const stream = await downloadMediaMessage(
+        const stream = await downloadMediaMessage(
             m,
+            'stream', // can be 'buffer' too
             'stream', // can be 'buffer' too
             { },
             {
@@ -922,22 +886,19 @@
         // save to file
         const writeStream = createWriteStream('./my-download.jpeg')
         stream.pipe(writeStream)
+        const writeStream = createWriteStream('./my-download.jpeg')
+        stream.pipe(writeStream)
     }
 }
 ```
 
 ### Re-upload Media Message to Whatsapp
 
-<<<<<<< HEAD
 - WhatsApp automatically removes old media from their servers. For the device to access said media -- a re-upload is required by another device that has it. This can be accomplished using:
-=======
-- WhatsApp automatically removes old media from their servers. For the device to access said media -- a re-upload is required by another device that has it. This can be accomplished using: 
->>>>>>> 5f232ee9
 ```ts
 await sock.updateMediaMessage(msg)
 ```
 
-<<<<<<< HEAD
 ## Call
 
 ### Offer Call
@@ -976,47 +937,16 @@
 ```
 
 The message ID is the unique identifier of the message that you are marking as read.
-=======
-## Reject Call
-
-- You can obtain `callId` and `callFrom` from `call` event
-
-```ts
-await sock.rejectCall(callId, callFrom)
-```
-
-## Send States in Chat
-
-### Reading Messages
-- A set of message [keys](https://baileys.whiskeysockets.io/types/WAMessageKey.html) must be explicitly marked read now.
-- You cannot mark an entire 'chat' read as it were with Baileys Web.
-This means you have to keep track of unread messages.
-
-```ts
-const key: WAMessageKey
-// can pass multiple keys to read multiple messages as well
-await sock.readMessages([key])
-```
-
-The message ID is the unique identifier of the message that you are marking as read. 
->>>>>>> 5f232ee9
 On a `WAMessage`, the `messageID` can be accessed using ```messageID = message.key.id```.
 
 ### Update Presence
 
 - ``` presence ``` can be one of [these](https://baileys.whiskeysockets.io/types/WAPresence.html)
 - The presence expires after about 10 seconds.
-<<<<<<< HEAD
 - This lets the person/group with `jid` know whether you're online, offline, typing etc.
 
 ```ts
 await sock.sendPresenceUpdate('available', jid)
-=======
-- This lets the person/group with `jid` know whether you're online, offline, typing etc. 
-
-```ts
-await sock.sendPresenceUpdate('available', jid) 
->>>>>>> 5f232ee9
 ```
 
 > [!NOTE]
@@ -1056,6 +986,36 @@
 // mark it unread
 await sock.chatModify({ markRead: false, lastMessages: [lastMsgInChat] }, jid)
 ```
+> [!IMPORTANT]
+> If you mess up one of your updates, WA can log you out of all your devices and you'll have to log in again.
+
+### Archive a Chat
+```ts
+const lastMsgInChat = await getLastMessageInChat(jid) // implement this on your end
+await sock.chatModify({ archive: true, lastMessages: [lastMsgInChat] }, jid)
+```
+### Mute/Unmute a Chat
+
+- Supported times:
+
+| Time  | Miliseconds     |
+|-------|-----------------|
+| Remove | null           |
+| 8h     | 86.400.000     |
+| 7d     | 604.800.000    |
+
+```ts
+// mute for 8 hours
+await sock.chatModify({ mute: 8 * 60 * 60 * 1000 }, jid)
+// unmute
+await sock.chatModify({ mute: null }, jid)
+```
+### Mark a Chat Read/Unread
+```ts
+const lastMsgInChat = await getLastMessageInChat(jid) // implement this on your end
+// mark it unread
+await sock.chatModify({ markRead: false, lastMessages: [lastMsgInChat] }, jid)
+```
 
 ### Delete a Message for Me
 ```ts
@@ -1065,20 +1025,12 @@
             messages: [
                 {
                     id: 'ATWYHDNNWU81732J',
-<<<<<<< HEAD
                     fromMe: true,
-=======
-                    fromMe: true, 
->>>>>>> 5f232ee9
                     timestamp: '1654823909'
                 }
             ]
         }
-<<<<<<< HEAD
     },
-=======
-    }, 
->>>>>>> 5f232ee9
     jid
 )
 
@@ -1144,9 +1096,11 @@
     { disappearingMessagesInChat: WA_DEFAULT_EPHEMERAL }
 )
 
+
 // will send as a disappearing message
 await sock.sendMessage(jid, { text: 'hello' }, { ephemeralExpiration: WA_DEFAULT_EPHEMERAL })
 
+
 // turn off disappearing messages
 await sock.sendMessage(
     jid,
@@ -1155,13 +1109,6 @@
 ```
 
 ## User Querys
-<<<<<<< HEAD
-
-### Check If ID Exists in Whatsapp
-```ts
-const [result] = await sock.onWhatsApp(jid)
-if (result.exists) console.log (`${jid} exists on WhatsApp, as jid: ${result.jid}`)
-=======
 
 ### Check If ID Exists in Whatsapp
 ```ts
@@ -1179,11 +1126,24 @@
     msg.key,
     msg.messageTimestamp
 )
->>>>>>> 5f232ee9
 ```
 - Messages will be received in `messaging.history-set` event
 
-<<<<<<< HEAD
+### Fetch Status
+```ts
+const status = await sock.fetchStatus(jid)
+console.log('status: ' + status)
+```
+
+### Fetch Profile Picture (groups too)
+## User Querys
+
+### Check If ID Exists in Whatsapp
+```ts
+const [result] = await sock.onWhatsApp(jid)
+if (result.exists) console.log (`${jid} exists on WhatsApp, as jid: ${result.jid}`)
+```
+
 ### Query Chat History (groups too)
 
 - You need to have oldest message in chat
@@ -1203,14 +1163,6 @@
 console.log('status: ' + status)
 ```
 
-=======
-### Fetch Status
-```ts
-const status = await sock.fetchStatus(jid)
-console.log('status: ' + status)
-```
-
->>>>>>> 5f232ee9
 ### Fetch Profile Picture (groups too)
 - To get the display picture of some person/group
 ```ts
@@ -1234,11 +1186,7 @@
 sock.ev.on('presence.update', console.log)
 
 // request updates for a chat
-<<<<<<< HEAD
 await sock.presenceSubscribe(jid)
-=======
-await sock.presenceSubscribe(jid) 
->>>>>>> 5f232ee9
 ```
 
 ## Change Profile
@@ -1280,11 +1228,7 @@
 ```ts
 // id & people to add to the group (will throw error if it fails)
 await sock.groupParticipantsUpdate(
-<<<<<<< HEAD
-    jid,
-=======
-    jid, 
->>>>>>> 5f232ee9
+    jid,
     ['abcd@s.whatsapp.net', 'efgh@s.whatsapp.net'],
     'add' // replace this parameter with 'remove' or 'demote' or 'promote'
 )
@@ -1337,11 +1281,7 @@
 ```
 ### Query Metadata (participants, name, description...)
 ```ts
-<<<<<<< HEAD
 const metadata = await sock.groupMetadata(jid)
-=======
-const metadata = await sock.groupMetadata(jid) 
->>>>>>> 5f232ee9
 console.log(metadata.id + ', title: ' + metadata.subject + ', description: ' + metadata.desc)
 ```
 ### Join using `groupInviteMessage`
@@ -1359,11 +1299,7 @@
 const response = await sock.groupRequestParticipantsUpdate(
     jid, // group id
     ['abcd@s.whatsapp.net', 'efgh@s.whatsapp.net'],
-<<<<<<< HEAD
     'approve' // or 'reject'
-=======
-    'approve' // or 'reject' 
->>>>>>> 5f232ee9
 )
 console.log(response)
 ```
@@ -1454,16 +1390,14 @@
 | 90d    | 7.776.000  |
 
 ```ts
-<<<<<<< HEAD
 const ephemeral = 86400
-=======
-const ephemeral = 86400 
->>>>>>> 5f232ee9
 await sock.updateDefaultDisappearingMode(ephemeral)
 ```
 
 ## Broadcast Lists & Stories
 
+### Send Broadcast & Stories
+- Messages can be sent to broadcasts & stories. You need to add the following message options in sendMessage, like this:
 ### Send Broadcast & Stories
 - Messages can be sent to broadcasts & stories. You need to add the following message options in sendMessage, like this:
 ```ts
@@ -1482,11 +1416,30 @@
         broadcast: true
     }
 )
+await sock.sendMessage(
+    jid,
+    {
+        image: {
+            url: url
+        },
+        caption: caption
+    },
+    {
+        backgroundColor: backgroundColor,
+        font: font,
+        statusJidList: statusJidList,
+        broadcast: true
+    }
+)
 ```
 - Message body can be a `extendedTextMessage` or `imageMessage` or `videoMessage` or `voiceMessage`, see [here](https://baileys.whiskeysockets.io/types/AnyRegularMessageContent.html)
 - You can add `backgroundColor` and other options in the message options, see [here](https://baileys.whiskeysockets.io/types/MiscMessageGenerationOptions.html)
 - `broadcast: true` enables broadcast mode
 - `statusJidList`: a list of people that you can get which you need to provide, which are the people who will get this status message.
+- Message body can be a `extendedTextMessage` or `imageMessage` or `videoMessage` or `voiceMessage`, see [here](https://baileys.whiskeysockets.io/types/AnyRegularMessageContent.html)
+- You can add `backgroundColor` and other options in the message options, see [here](https://baileys.whiskeysockets.io/types/MiscMessageGenerationOptions.html)
+- `broadcast: true` enables broadcast mode
+- `statusJidList`: a list of people that you can get which you need to provide, which are the people who will get this status message.
 
 - You can send messages to broadcast lists the same way you send messages to groups & individual chats.
 - Right now, WA Web does not support creating broadcast lists, but you can still delete them.
@@ -1496,29 +1449,31 @@
 const bList = await sock.getBroadcastListInfo('1234@broadcast')
 console.log (`list name: ${bList.name}, recps: ${bList.recipients}`)
 ```
+### Query a Broadcast List's Recipients & Name
+```ts
+const bList = await sock.getBroadcastListInfo('1234@broadcast')
+console.log (`list name: ${bList.name}, recps: ${bList.recipients}`)
+```
 
 ## Writing Custom Functionality
 Baileys is written with custom functionality in mind. Instead of forking the project & re-writing the internals, you can simply write your own extensions.
 
 ### Enabling Debug Level in Baileys Logs
+### Enabling Debug Level in Baileys Logs
 First, enable the logging of unhandled messages from WhatsApp by setting:
+```ts
 ```ts
 const sock = makeWASocket({
     logger: P({ level: 'debug' }),
 })
 ```
-<<<<<<< HEAD
 This will enable you to see all sorts of messages WhatsApp sends in the console.
-=======
-This will enable you to see all sorts of messages WhatsApp sends in the console. 
->>>>>>> 5f232ee9
 
 ### How Whatsapp Communicate With Us
 
 > [!TIP]
 > If you want to learn whatsapp protocol, we recommend to study about Libsignal Protocol and Noise Protocol
 
-<<<<<<< HEAD
 - **Example:** Functionality to track the battery percentage of your phone. You enable logging and you'll see a message about your battery pop up in the console:
     ```
     {
@@ -1549,38 +1504,6 @@
         "msg":"communication"
     }
     ```
-=======
-- **Example:** Functionality to track the battery percentage of your phone. You enable logging and you'll see a message about your battery pop up in the console: 
-    ```
-    {
-        "level": 10,
-        "fromMe": false,
-        "frame": {
-            "tag": "ib",
-            "attrs": {
-                "from": "@s.whatsapp.net"
-            },
-            "content": [
-                {
-                    "tag": "edge_routing",
-                    "attrs": {},
-                    "content": [
-                        {
-                            "tag": "routing_info",
-                            "attrs": {},
-                            "content": {
-                                "type": "Buffer",
-                                "data": [8,2,8,5]
-                            }
-                        }
-                    ]
-                }
-            ]
-        },
-        "msg":"communication"
-    }
-    ``` 
->>>>>>> 5f232ee9
 
 The `'frame'` is what the message received is, it has three components:
 - `tag` -- what this frame is about (eg. message will have 'message')
